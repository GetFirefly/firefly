//! ```elixir
//! case Lumen.Web.Document.get_element_by_id(document, "element-id") do
//!   {:ok, element} -> ...
//!   :error -> ...
//! end
//! ```

use liblumen_alloc::erts::exception;
<<<<<<< HEAD
use liblumen_alloc::erts::exception::Alloc;
use liblumen_alloc::erts::process::code::stack::frame::{Frame, Placement};
use liblumen_alloc::erts::process::code::{self, result_from_exception};
use liblumen_alloc::erts::process::Process;
use liblumen_alloc::erts::term::prelude::*;
use liblumen_alloc::erts::ModuleFunctionArity;
=======
use liblumen_alloc::erts::process::Process;
use liblumen_alloc::erts::term::Term;

use lumen_runtime_macros::native_implemented_function;
>>>>>>> 68a95f00

use lumen_runtime::binary_to_string::binary_to_string;

use crate::document::document_from_term;
use crate::option_to_ok_tuple_or_error;

<<<<<<< HEAD
/// ```elixir
/// case Lumen.Web.Document.get_element_by_id(document, "element-id") do
///   {:ok, element} -> ...
///   :error -> ...
/// end
/// ```
pub fn place_frame_with_arguments(
    process: &Process,
    placement: Placement,
    document: Term,
    id: Term,
) -> Result<(), Alloc> {
    process.stack_push(id)?;
    process.stack_push(document)?;
    process.place_frame(frame(), placement);

    Ok(())
}

// Private

fn code(arc_process: &Arc<Process>) -> code::Result {
    arc_process.reduce();

    let document = arc_process.stack_pop().unwrap();
    let id = arc_process.stack_pop().unwrap();

    match native(arc_process, document, id) {
        Ok(ok_tuple_or_error) => {
            arc_process.return_from_call(ok_tuple_or_error)?;

            Process::call_code(arc_process)
        }
        Err(exception) => result_from_exception(arc_process, exception),
    }
}

fn frame() -> Frame {
    Frame::new(module_function_arity(), code)
}

fn function() -> Atom {
    Atom::try_from_str("get_element_by_id").unwrap()
}

fn module_function_arity() -> Arc<ModuleFunctionArity> {
    Arc::new(ModuleFunctionArity {
        module: super::module(),
        function: function(),
        arity: 2,
    })
}

pub fn native(process: &Process, document: Term, id: Term) -> exception::Result<Term> {
=======
#[native_implemented_function(get_element_by_id/2)]
pub fn native(process: &Process, document: Term, id: Term) -> exception::Result {
>>>>>>> 68a95f00
    let document_document = document_from_term(document)?;
    let id_string: String = binary_to_string(id)?;

    option_to_ok_tuple_or_error(process, document_document.get_element_by_id(&id_string))
        .map_err(|error| error.into())
}<|MERGE_RESOLUTION|>--- conflicted
+++ resolved
@@ -6,84 +6,18 @@
 //! ```
 
 use liblumen_alloc::erts::exception;
-<<<<<<< HEAD
-use liblumen_alloc::erts::exception::Alloc;
-use liblumen_alloc::erts::process::code::stack::frame::{Frame, Placement};
-use liblumen_alloc::erts::process::code::{self, result_from_exception};
 use liblumen_alloc::erts::process::Process;
 use liblumen_alloc::erts::term::prelude::*;
-use liblumen_alloc::erts::ModuleFunctionArity;
-=======
-use liblumen_alloc::erts::process::Process;
-use liblumen_alloc::erts::term::Term;
 
 use lumen_runtime_macros::native_implemented_function;
->>>>>>> 68a95f00
 
 use lumen_runtime::binary_to_string::binary_to_string;
 
 use crate::document::document_from_term;
 use crate::option_to_ok_tuple_or_error;
 
-<<<<<<< HEAD
-/// ```elixir
-/// case Lumen.Web.Document.get_element_by_id(document, "element-id") do
-///   {:ok, element} -> ...
-///   :error -> ...
-/// end
-/// ```
-pub fn place_frame_with_arguments(
-    process: &Process,
-    placement: Placement,
-    document: Term,
-    id: Term,
-) -> Result<(), Alloc> {
-    process.stack_push(id)?;
-    process.stack_push(document)?;
-    process.place_frame(frame(), placement);
-
-    Ok(())
-}
-
-// Private
-
-fn code(arc_process: &Arc<Process>) -> code::Result {
-    arc_process.reduce();
-
-    let document = arc_process.stack_pop().unwrap();
-    let id = arc_process.stack_pop().unwrap();
-
-    match native(arc_process, document, id) {
-        Ok(ok_tuple_or_error) => {
-            arc_process.return_from_call(ok_tuple_or_error)?;
-
-            Process::call_code(arc_process)
-        }
-        Err(exception) => result_from_exception(arc_process, exception),
-    }
-}
-
-fn frame() -> Frame {
-    Frame::new(module_function_arity(), code)
-}
-
-fn function() -> Atom {
-    Atom::try_from_str("get_element_by_id").unwrap()
-}
-
-fn module_function_arity() -> Arc<ModuleFunctionArity> {
-    Arc::new(ModuleFunctionArity {
-        module: super::module(),
-        function: function(),
-        arity: 2,
-    })
-}
-
+#[native_implemented_function(get_element_by_id/2)]
 pub fn native(process: &Process, document: Term, id: Term) -> exception::Result<Term> {
-=======
-#[native_implemented_function(get_element_by_id/2)]
-pub fn native(process: &Process, document: Term, id: Term) -> exception::Result {
->>>>>>> 68a95f00
     let document_document = document_from_term(document)?;
     let id_string: String = binary_to_string(id)?;
 
