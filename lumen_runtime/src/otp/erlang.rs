--- conflicted
+++ resolved
@@ -17,11 +17,7 @@
 use crate::list::Cons;
 use crate::otp;
 use crate::process::{IntoProcess, Process};
-<<<<<<< HEAD
-use crate::term::{Tag, Term};
-=======
 use crate::term::{BadArgument, Tag, Term};
->>>>>>> 93e1a6bb
 use crate::time;
 use crate::tuple::Tuple;
 
@@ -203,11 +199,7 @@
 
             Ok(term)
         }
-<<<<<<< HEAD
         None => Err(bad_argument!()),
-=======
-        None => Err(BadArgument),
->>>>>>> 93e1a6bb
     }
 }
 
@@ -229,11 +221,7 @@
 
                 Ok(term)
             }
-<<<<<<< HEAD
             None => Err(bad_argument!()),
-=======
-            None => Err(BadArgument),
->>>>>>> 93e1a6bb
         }
     } else {
         Err(bad_argument!())
@@ -6231,8 +6219,6 @@
     }
 
     mod convert_time_units {
-<<<<<<< HEAD
-=======
         use super::*;
 
         #[test]
@@ -7792,7 +7778,6 @@
     }
 
     mod delete_element {
->>>>>>> 93e1a6bb
         use super::*;
 
         #[test]
