#[cfg(all(not(target_arch = "wasm32"), test))]
mod test;

use std::convert::TryInto;

use anyhow::*;

use liblumen_alloc::erts::exception::{self, badarity};
use liblumen_alloc::erts::process::{trace::Trace, FrameWithArguments, Process};
use liblumen_alloc::erts::term::prelude::*;

extern "Rust" {
    #[link_name = "lumen_rt_apply_2"]
    fn runtime_apply_2(function_boxed_closure: Boxed<Closure>, arguments: Vec<Term>) -> Term;
}

#[native_implemented::function(erlang:apply/2)]
fn result(process: &Process, function: Term, arguments: Term) -> exception::Result<Term> {
    let function_boxed_closure: Boxed<Closure> = function
        .try_into()
        .with_context(|| format!("function ({}) is not a function", function))?;

    let argument_vec = argument_list_to_vec(arguments)?;
    let arguments_len = argument_vec.len();
    let arity = function_boxed_closure.arity() as usize;

<<<<<<< HEAD
                Ok(Term::NONE)
            } else {
                let mfa = function_boxed_closure.module_function_arity();
                let trace = Trace::capture();
                trace.set_top_frame(&mfa, argument_vec.as_slice());
                Err(badarity(trace).into())
            }
        }
        Err(_) => Err(anyhow!(TypeError)
            .context(format!("function ({}) is not a function", function))
            .into()),
=======
    if arguments_len == arity {
        Ok(unsafe { runtime_apply_2(function_boxed_closure, argument_vec) })
    } else {
        Err(badarity(
            process,
            function,
            arguments,
            anyhow!(
                "arguments ({}) length ({}) does not match arity ({}) of function ({})",
                arguments,
                arguments_len,
                arity,
                function
            )
            .into(),
        ))
>>>>>>> c94715cf
    }
}

fn argument_list_to_vec(list: Term) -> exception::Result<Vec<Term>> {
    let mut vec = Vec::new();

    match list.decode()? {
        TypedTerm::Nil => Ok(vec),
        TypedTerm::List(boxed_cons) => {
            for result in boxed_cons.into_iter() {
                match result {
                    Ok(element) => vec.push(element),
                    Err(_) => {
                        return Err(anyhow!(ImproperListError)
                            .context(format!("arguments ({}) is not a proper list", list)))
                        .map_err(From::from)
                    }
                }
            }

            Ok(vec)
        }
        _ => Err(anyhow!(TypeError)
            .context(format!("arguments ({}) is not a list", list))
            .into()),
    }
}

pub fn frame_with_arguments(function: Term, arguments: Term) -> FrameWithArguments {
    frame().with_arguments(false, &[function, arguments])
}<|MERGE_RESOLUTION|>--- conflicted
+++ resolved
@@ -24,36 +24,13 @@
     let arguments_len = argument_vec.len();
     let arity = function_boxed_closure.arity() as usize;
 
-<<<<<<< HEAD
-                Ok(Term::NONE)
-            } else {
-                let mfa = function_boxed_closure.module_function_arity();
-                let trace = Trace::capture();
-                trace.set_top_frame(&mfa, argument_vec.as_slice());
-                Err(badarity(trace).into())
-            }
-        }
-        Err(_) => Err(anyhow!(TypeError)
-            .context(format!("function ({}) is not a function", function))
-            .into()),
-=======
     if arguments_len == arity {
         Ok(unsafe { runtime_apply_2(function_boxed_closure, argument_vec) })
     } else {
-        Err(badarity(
-            process,
-            function,
-            arguments,
-            anyhow!(
-                "arguments ({}) length ({}) does not match arity ({}) of function ({})",
-                arguments,
-                arguments_len,
-                arity,
-                function
-            )
-            .into(),
-        ))
->>>>>>> c94715cf
+        let mfa = function_boxed_closure.module_function_arity();
+        let trace = Trace::capture();
+        trace.set_top_frame(&mfa, argument_vec.as_slice());
+        Err(badarity(trace).into())
     }
 }
 
