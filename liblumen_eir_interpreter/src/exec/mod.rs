use std::convert::{AsRef, TryInto};
use std::sync::Arc;
use std::process::abort;

use hashbrown::HashMap;

use cranelift_entity::EntityRef;
use libeir_intern::Symbol;
use libeir_ir::constant::{AtomicTerm, Const, ConstKind};
use libeir_ir::{
    BinOp, BinaryEntrySpecifier, Block, FunctionIndex, LogicOp, MapPutUpdate, OpKind, PrimOpKind,
    Value, ValueKind,
};

use liblumen_alloc::erts::exception::{Exception, RuntimeException, SystemException};
use liblumen_alloc::erts::process::code;
use liblumen_alloc::erts::process::gc::RootSet;
use liblumen_alloc::erts::process::{Process, ProcessFlags};
<<<<<<< HEAD
use liblumen_alloc::erts::term::prelude::*;
use liblumen_alloc::erts::ModuleFunctionArity;
use liblumen_alloc::atom;
=======
use liblumen_alloc::erts::term::{atom_unchecked, Atom, Boxed, Map, Term, TypedTerm};
>>>>>>> 68a95f00

use crate::module::{ErlangFunction, NativeFunctionKind, ResolvedFunction};
use crate::vm::VMState;

mod r#match;

macro_rules! trace {
    ($($t:tt)*) => (lumen_runtime::system::io::puts(&format_args!($($t)*).to_string()))
}

const VALUE_LIST_MARKER: &str = "eir_value_list_marker_df8gy43h";

pub struct CallExecutor {
    binds: HashMap<Value, Term>,
    next_args: Vec<Term>,
}

pub enum OpResult {
    Block(Block),
    Term(Term),
    TermYield(Term),
}

trait TermCollection {
    unsafe fn add(&mut self, root_set: &mut RootSet);
}
impl TermCollection for &mut CallExecutor {
    unsafe fn add(&mut self, root_set: &mut RootSet) {
        self.binds.add(root_set);
        (&mut self.next_args as &mut [Term]).add(root_set);
    }
}
impl TermCollection for Term {
    unsafe fn add(&mut self, root_set: &mut RootSet) {
        root_set.push(self);
    }
}
impl TermCollection for &mut Term {
    unsafe fn add(&mut self, root_set: &mut RootSet) {
        root_set.push(*self);
    }
}
impl TermCollection for &mut [Term] {
    unsafe fn add(&mut self, root_set: &mut RootSet) {
        for term in self.iter_mut() {
            root_set.push(term);
        }
    }
}
impl<K> TermCollection for HashMap<K, Term> {
    unsafe fn add(&mut self, root_set: &mut RootSet) {
        for term in self.values_mut() {
            root_set.push(term);
        }
    }
}
impl<A, B> TermCollection for (A, B)
where
    A: TermCollection,
    B: TermCollection,
{
    unsafe fn add(&mut self, root_set: &mut RootSet) {
        self.0.add(root_set);
        self.1.add(root_set);
    }
}

/// Will keep trying to execute the inner function and performing GC until
/// we succeed without alloc error.
fn try_gc<T, F, R>(proc: &Arc<Process>, terms: &mut T, fun: &mut F) -> R
where
    T: TermCollection,
    F: FnMut(&mut T) -> Result<R, SystemException>,
{
    // Loop, keep trying the inner function until we succeed
    loop {
        match fun(terms) {
            Ok(inner) => break inner,
            Err(SystemException::Alloc(_)) => {
                let mut heap = proc.acquire_heap();

                let mut rootset = RootSet::new(&mut []);
                // Process dictionary/other process related terms
                proc.base_root_set(&mut rootset);
                // Terms are in root set
                unsafe { terms.add(&mut rootset) };

                lumen_runtime::system::io::puts(
                    "=================================================== GC",
                );
                match heap.garbage_collect(proc, 0, rootset) {
                    Ok(_) => (),
                    Err(_) => {
                        proc.set_flags(ProcessFlags::NeedFullSweep);

                        let mut rootset = RootSet::new(&mut []);
                        // Process dictionary/other process related terms
                        proc.base_root_set(&mut rootset);
                        // Terms are in root set
                        unsafe { terms.add(&mut rootset) };

                        lumen_runtime::system::io::puts(
                            "=================================================== FULL GC",
                        );
                        match heap.garbage_collect(proc, 0, rootset) {
                            Ok(_) => (),
                            Err(_) => panic!(),
                        }
                    }
                }
            }
            Err(fatal_err) => {
                lumen_runtime::system::io::puts(&format!("FATAL_ERROR!\n\n{:?}", fatal_err));
                abort();
            }
        }
    }
}

/// Sets up the current stack frame of `proc` to call `closure` with `args`.
fn call_closure(proc: &Arc<Process>, mut closure: Term, args: &mut [Term]) {
    try_gc(proc, &mut (&mut closure, args), &mut |(
        closure_term,
        args,
    )| {
        call_closure_inner(
            proc,
            **closure_term,
            closure_term.decode().unwrap(),
            args,
        )
    })
}

fn call_closure_inner(
    proc: &Arc<Process>,
    closure_term: Term,
    closure_typed_term: TypedTerm,
    args: &mut [Term],
) -> code::Result {
    match closure_typed_term {
        TypedTerm::Closure(closure) => {
            let is_closure = closure.env_len() > 0;

            if is_closure {
                proc.stack_push(closure_term)?;
            }

            let arg_list = proc.list_from_iter(args.iter().cloned())?;
            proc.stack_push(arg_list)?;

            proc.replace_frame(closure.frame());
            Ok(())
        }
        t => panic!("CALL TO: {:?}", t),
    }
}

impl CallExecutor {
    pub fn new() -> Self {
        CallExecutor {
            binds: HashMap::new(),
            next_args: Vec::new(),
        }
    }

    /// Calls the given MFA with args. Will call the entry block.
    pub fn call(
        &mut self,
        vm: &VMState,
        proc: &Arc<Process>,
        module: Atom,
        function: Atom,
        arity: usize,
        args: &mut [Term],
    ) {
        trace!("======== RUN {} ========", proc.pid());
        let modules = vm.modules.read().unwrap();

        // Make sure no non-heap terms make it into the process
        {
            let heap = proc.acquire_heap();
            for arg in args.iter() {
                if arg.is_boxed() {
                    use liblumen_alloc::erts::process::alloc::Heap;
                    let ptr: *const Term = arg.dyn_cast();
                    if !heap.is_owner(ptr) {
                        println!("NON HEAP BOXED: {:?}", arg);
                        panic!();
                    }
                }
            }
        }

        match modules.lookup_function(module, function, arity) {
            None => {
                self.fun_not_found(proc, args[1], module, function, arity)
                    .unwrap();
            }
            Some(ResolvedFunction::Native(native)) => {
                assert!(arity + 2 == args.len());
                self.run_native(vm, proc, native, args);
            }
            Some(ResolvedFunction::Erlang(fun)) => {
                let entry = fun.fun.block_entry();
                self.run_erlang(vm, proc, fun, entry, args);
            }
        }
    }

    /// Calls a block in the given MFA with an environment.
    pub fn call_block(
        &mut self,
        vm: &VMState,
        proc: &Arc<Process>,
        module: Atom,
        fun_idx: FunctionIndex,
        args: &mut [Term],
        block: Block,
        env: &mut [Term],
    ) {
        trace!("======== RUN {} ========", proc.pid());
        let modules = vm.modules.read().unwrap();
        match modules.lookup_function_idx(module, fun_idx) {
            None => unreachable!(),
            Some(fun) => {
                let live = &fun.live.live_at(block);
                assert_eq!(live.size(), env.len());

                for (v, t) in live.iter().zip(env.iter()) {
                    self.binds.insert(v, *t);
                }

                self.run_erlang(vm, proc, fun, block, args);
            }
        }
    }

    fn fun_not_found(
        &self,
        _proc: &Arc<Process>,
        _throw_cont: Term,
        module: Atom,
        function: Atom,
        arity: usize,
    ) -> code::Result {
        panic!("Undef: {} {} {}", module, function, arity);
        //let exit_atom = Atom::str_to_term("EXIT");
        //let undef_atom = Atom::str_to_term("undef");
        //let trace_atom = Atom::str_to_term("trace");
        //self.call_closure(proc, throw_cont, &[exit_atom, undef_atom, trace_atom])
    }

    fn run_native(
        &mut self,
        _vm: &VMState,
        proc: &Arc<Process>,
        native: NativeFunctionKind,
        mut args: &mut [Term],
    ) {
        try_gc(proc, &mut args, &mut |args| match native {
            NativeFunctionKind::Simple(ptr) => match ptr(proc, &args[2..]) {
                Ok(ret) => Ok(call_closure(proc, args[0], &mut [ret])),
                Err(err) => match err {
                    Exception::Runtime(RuntimeException::Throw(err)) =>
                        Ok(call_closure(proc, args[1], &mut [atom!("throw"), err.reason(), atom!("trace")])),
                    Exception::Runtime(RuntimeException::Exit(err)) =>
                        Ok(call_closure(proc, args[1], &mut [atom!("EXIT"), err.reason(), atom!("trace")])),
                    Exception::Runtime(RuntimeException::Error(err)) =>
                        Ok(call_closure(proc, args[1], &mut [atom!("error"), err.reason(), atom!("trace")])),
                    // Promote unknown runtime errors to SystemException
                    Exception::Runtime(RuntimeException::Unknown(err)) => return Err(err.into()),
                    Exception::System(err) => return Err(err),
                },
            },
            NativeFunctionKind::Yielding(ptr) => ptr(proc, args),
        })
    }

    fn run_erlang(
        &mut self,
        vm: &VMState,
        proc: &Arc<Process>,
        fun: &ErlangFunction,
        mut block: Block,
        args: &mut [Term],
    ) {
        self.next_args.extend(args.iter().cloned());

        let mut exec = self;
        // Outer loop for optimized execution within the current function
        'outer: loop {
            // Insert block argument into environment
            let block_arg_vals = fun.fun.block_args(block);
            //trace!("{:?} {:?}", &block_arg_vals, &exec.next_args);
            assert!(
                block_arg_vals.len() == exec.next_args.len(),
                "{} == {}",
                block_arg_vals.len(),
                exec.next_args.len()
            );
            for (v, t) in block_arg_vals.iter().zip(exec.next_args.iter()) {
                exec.binds.insert(*v, t.clone());
            }

            match try_gc(proc, &mut exec, &mut |exec| {
                exec.next_args.clear();
                exec.run_erlang_op(vm, proc, fun, block)
            }) {
                OpResult::Block(b) => {
                    block = b;
                    continue;
                }
                OpResult::Term(t) => break call_closure(proc, t, &mut exec.next_args),
                OpResult::TermYield(t) => break call_closure(proc, t, &mut exec.next_args),
            }
        }
    }

    fn make_const_term(
        &self,
        proc: &Arc<Process>,
        fun: &ErlangFunction,
        const_val: Const,
    ) -> Result<Term, SystemException> {
        let res = match fun.fun.cons().const_kind(const_val) {
            ConstKind::Atomic(AtomicTerm::Atom(atom)) => Ok(Atom::str_to_term(&atom.0.as_str())),
            ConstKind::Atomic(AtomicTerm::Int(int)) => Ok(proc.integer(int.0)?),
            ConstKind::Atomic(AtomicTerm::Binary(bin)) => Ok(proc.binary_from_bytes(&bin.0)?),
            ConstKind::Tuple { entries } => {
                let vec: Result<Vec<_>, _> = entries
                    .as_slice(&fun.fun.cons().const_pool)
                    .iter()
                    .map(|e| self.make_const_term(proc, fun, *e))
                    .collect();
                let tup = proc.tuple_from_slice(&vec?)?;
                Ok(tup)
            }
            ConstKind::ListCell { head, tail } => {
                let res = proc.cons(
                    self.make_const_term(proc, fun, *head)?,
                    self.make_const_term(proc, fun, *tail)?,
                )?;
                Ok(res)
            }
            ConstKind::Atomic(AtomicTerm::Nil) => Ok(Term::NIL),
            ConstKind::Map { keys, values } => {
                let mut map = HashMap::new();

                for (k, v) in keys
                    .as_slice(&fun.fun.cons().const_pool)
                    .iter()
                    .zip(values.as_slice(&fun.fun.cons().const_pool).iter())
                {
                    map.insert(
                        self.make_const_term(proc, fun, *k)?,
                        self.make_const_term(proc, fun, *v)?,
                    );
                }

                Ok(proc.map_from_hash_map(map)?)
            }
            kind => unimplemented!("{:?}", kind),
        };
        res
    }

    fn make_closure(
        &self,
        proc: &Arc<Process>,
        fun: &ErlangFunction,
        block: Block,
<<<<<<< HEAD
    ) -> Result<Term, SystemException> {
        let live = &fun.live.live[&block];
=======
    ) -> std::result::Result<Term, system::Exception> {
        let live = fun.live.live_at(block);
>>>>>>> 68a95f00

        // FIXME vec alloc
        let mut env = Vec::new();
        for v in live.iter() {
            assert!(fun.fun.value_argument(v).is_some());
            env.push(self.make_term(proc, fun, v)?);
        }

        let module = Atom::try_from_str(fun.fun.ident().module.as_str()).unwrap();
        let arity = fun.fun.ident().arity as u8;

        let closure = proc.anonymous_closure_with_env_from_slice(
            module,
            // TODO generate `index` scoped to `module`
            block.as_u32(),
            // TODO calculate `old_unique` from `code`
            fun.index.index() as u32,
            // TODO calculate `unique` from `code`
            Default::default(),
            arity,
            Some(crate::code::interpreter_closure_code),
            proc.pid().into(),
            &env,
        )?;

        Ok(closure)
    }

    fn make_term(
        &self,
        proc: &Arc<Process>,
        fun: &ErlangFunction,
        value: Value,
    ) -> Result<Term, SystemException> {
        match fun.fun.value_kind(value) {
            ValueKind::Block(block) => self.make_closure(proc, fun, block),
            ValueKind::Argument(_, _) => Ok(self.binds[&value]),
            ValueKind::Const(cons) => self.make_const_term(proc, fun, cons),
            ValueKind::PrimOp(prim) => {
                let reads = fun.fun.primop_reads(prim);
                match fun.fun.primop_kind(prim) {
                    PrimOpKind::ValueList => {
                        let terms: Result<Vec<_>, _> = reads
                            .iter()
                            .map(|r| self.make_term(proc, fun, *r))
                            .collect();
                        let mut vec = terms?;
                        vec.insert(0, Atom::str_to_term(VALUE_LIST_MARKER));
                        let term = proc.tuple_from_slice(&vec)?;
                        Ok(term)
                    }
                    PrimOpKind::Tuple => {
                        let terms: Result<Vec<_>, _> = reads
                            .iter()
                            .map(|r| self.make_term(proc, fun, *r))
                            .collect();
                        let vec = terms?;
                        Ok(proc.tuple_from_slice(&vec)?)
                    }
                    PrimOpKind::ListCell => {
                        assert!(reads.len() == 2);
                        let head = self.make_term(proc, fun, reads[0])?;
                        let tail = self.make_term(proc, fun, reads[1])?;
                        let res = proc.cons(head, tail)?;
                        Ok(res)
                    }
                    PrimOpKind::LogicOp(LogicOp::And) => {
                        let mut acc = true;
                        for read in reads.iter() {
                            let term = self.make_term(proc, fun, *read).unwrap();
                            let res: bool = term.try_into().ok().unwrap();
                            acc = acc & res;
                        }
                        Ok(acc.into())
                    }
                    PrimOpKind::LogicOp(LogicOp::Or) => {
                        let mut acc = false;
                        for read in reads.iter() {
                            let term = self.make_term(proc, fun, *read).unwrap();
                            let res: bool = term.try_into().ok().unwrap();
                            acc = acc | res;
                        }
                        Ok(acc.into())
                    }
                    PrimOpKind::BinOp(BinOp::Equal) => {
                        let lhs: Atom = self.make_term(proc, fun, reads[0])?.try_into().unwrap();
                        let rhs: Atom = self.make_term(proc, fun, reads[1])?.try_into().unwrap();
                        Ok((lhs == rhs).into())
                    }
                    PrimOpKind::CaptureFunction => {
                        let module: Atom = self.make_term(proc, fun, reads[0])?.try_into().unwrap();
                        let function: Atom =
                            self.make_term(proc, fun, reads[1])?.try_into().unwrap();
                        let arity: u8 = self.make_term(proc, fun, reads[2])?.try_into().unwrap();

                        Ok(proc.export_closure(
                            module,
                            function,
                            arity,
                            Some(crate::code::interpreter_mfa_code),
                        )?)
                    }
                    kind => unimplemented!("{:?}", kind),
                }
            }
        }
    }

    fn val_call(
        &mut self,
        proc: &Arc<Process>,
        fun: &ErlangFunction,
        value: Value,
    ) -> Result<OpResult, SystemException> {
        if let ValueKind::Block(block) = fun.fun.value_kind(value) {
            Ok(OpResult::Block(block))
        } else {
            let term = self.make_term(proc, fun, value)?;
            Ok(OpResult::Term(term))
        }
    }

    fn run_erlang_op(
        &mut self,
        _vm: &VMState,
        proc: &Arc<Process>,
        fun: &ErlangFunction,
        block: Block,
    ) -> Result<OpResult, SystemException> {
        let reads = fun.fun.block_reads(block);
        let kind = fun.fun.block_kind(block).unwrap();
        trace!("OP: {:?} {}", kind, block);
        println!("{:?}", reads);

        proc.reduce();

        match kind {
            OpKind::Call(_) => {
                for read in reads.iter().skip(1) {
                    let term = self.make_term(proc, fun, *read)?;
                    self.next_args.push(term);
                }
                self.val_call(proc, fun, reads[0])
            }
            OpKind::UnpackValueList(num) => {
                assert!(reads.len() == 2);
                let term = self.make_term(proc, fun, reads[1])?;
                match term.decode().unwrap() {
                    TypedTerm::Tuple(items) => match items[0].decode().unwrap() {
                        TypedTerm::Atom(atom) if atom.name() == VALUE_LIST_MARKER => {
                            assert!(items.len() - 1 == *num);
                            for item in items.iter().skip(1) {
                                self.next_args.push(*item);
                            }
                            self.val_call(proc, fun, reads[0])
                        }
                        _ => {
                            self.next_args.push(term);
                            self.val_call(proc, fun, reads[0])
                        }
                    },
                    _ => {
                        self.next_args.push(term);
                        self.val_call(proc, fun, reads[0])
                    }
                }
            }
            OpKind::Intrinsic(name) if *name == Symbol::intern("bool_and") => {
                let mut res = true;
                for val in reads[1..].iter() {
                    let term = self.make_term(proc, fun, *val)?;
                    let b: bool = term.try_into().ok().unwrap();
                    res = res & b;
                }

                self.next_args.push(res.into());
                self.val_call(proc, fun, reads[0])
            }
            OpKind::Intrinsic(name) if *name == Symbol::intern("bool_or") => {
                let mut res = false;
                for val in reads[1..].iter() {
                    let term = self.make_term(proc, fun, *val)?;
                    let b: bool = term.try_into().ok().unwrap();
                    res = res | b;
                }

                self.next_args.push(res.into());
                self.val_call(proc, fun, reads[0])
            }
            OpKind::IfBool => {
                let call_n = if reads.len() == 4 {
                    let bool_term = self.make_term(proc, fun, reads[3]).unwrap();
                    let b: std::result::Result<bool, _> = bool_term.try_into();
                    match b {
                        Ok(true) => 0,
                        Ok(false) => 1,
                        Err(_) => 2,
                    }
                } else if reads.len() == 3 {
                    let bool_term = self.make_term(proc, fun, reads[2]).unwrap();
                    let b: std::result::Result<bool, _> = bool_term.try_into();
                    match b {
                        Ok(true) => 0,
                        Ok(false) => 1,
                        Err(_) => unreachable!(),
                    }
                } else {
                    unreachable!()
                };

                self.val_call(proc, fun, reads[call_n])
            }
            OpKind::Match { branches } => self::r#match::match_op(self, proc, fun, branches, block),
            OpKind::MapPut { action } => {
                let map_term: Boxed<Map> = self.make_term(proc, fun, reads[2])?.try_into().unwrap();
                let hashmap_ref: &HashMap<Term, Term> = map_term.as_ref().as_ref();
                let mut hashmap = hashmap_ref.clone();

                let mut idx = 3;
                for action in action.iter() {
                    let key = self.make_term(proc, fun, reads[idx])?;
                    let val = self.make_term(proc, fun, reads[idx + 1])?;
                    idx += 2;

                    match action {
                        MapPutUpdate::Put => {
                            hashmap.insert(key, val);
                        }
                        MapPutUpdate::Update => {
                            if hashmap.contains_key(&key) {
                                unimplemented!()
                            }
                            hashmap.insert(key, val);
                        }
                    }
                }

                self.next_args.push(proc.map_from_hash_map(hashmap)?);
                return self.val_call(proc, fun, reads[0]);
            }
            OpKind::Intrinsic(name) if *name == Symbol::intern("receive_start") => {
                assert!(reads.len() == 2);

                let timeout = self.make_term(proc, fun, reads[1])?;
                // Only infinity supported
                assert!(timeout == Atom::str_to_term("infinity"));

                proc.mailbox.lock().borrow_mut().recv_start();

                self.next_args.push(Term::NIL);
                self.val_call(proc, fun, reads[0])
            }
            OpKind::Intrinsic(name) if *name == Symbol::intern("receive_wait") => {
                assert!(reads.len() == 2);

                let curr_cont = self.make_closure(proc, fun, block)?;

                let mailbox_lock = proc.mailbox.lock();
                let mut mailbox = mailbox_lock.borrow_mut();
                if let Some(msg_term) = mailbox.recv_peek() {
                    mailbox.recv_increment();

                    std::mem::drop(mailbox);
                    std::mem::drop(mailbox_lock);

                    self.next_args.push(msg_term);
                    self.val_call(proc, fun, reads[1])
                } else {
                    // If there are no messages, schedule a call
                    // to the current block for later.
                    self.next_args.push(Term::NIL);
                    proc.wait();
                    Ok(OpResult::TermYield(curr_cont))
                }
            }
            OpKind::Intrinsic(name) if *name == Symbol::intern("receive_done") => {
                assert!(reads.len() >= 1);

                let mailbox_lock = proc.mailbox.lock();
                let mut mailbox = mailbox_lock.borrow_mut();

                if mailbox.recv_last_off_heap() {
                    // Copy to process heap
                    unimplemented!()
                } else {
                    for n in 0..(reads.len() - 1) {
                        let term = self.make_term(proc, fun, reads[n + 1]).unwrap();
                        self.next_args.push(term);
                    }
                }

                mailbox.recv_finish(proc);

                self.val_call(proc, fun, reads[0])
            }
            OpKind::BinaryPush {
                specifier: BinaryEntrySpecifier::Bytes { .. },
            } => {
                assert!(reads.len() == 4);
                let head = self.make_term(proc, fun, reads[2])?;
                let tail = self.make_term(proc, fun, reads[3])?;

                let mut head_bin: Vec<u8> = head.try_into().unwrap();
                let tail_bin: Vec<u8> = tail.try_into().unwrap();
                head_bin.extend(tail_bin.iter());

                self.next_args.push(proc.binary_from_bytes(&head_bin)?);
                self.val_call(proc, fun, reads[0])
            }
            OpKind::Unreachable => {
                println!("==== Reached OpKind::Unreachable! ====");
                println!("Fun: {} Block: {}", fun.fun.ident(), block);
                unreachable!();
            }
            kind => unimplemented!("{:?}", kind),
        }
    }
}<|MERGE_RESOLUTION|>--- conflicted
+++ resolved
@@ -16,13 +16,8 @@
 use liblumen_alloc::erts::process::code;
 use liblumen_alloc::erts::process::gc::RootSet;
 use liblumen_alloc::erts::process::{Process, ProcessFlags};
-<<<<<<< HEAD
 use liblumen_alloc::erts::term::prelude::*;
-use liblumen_alloc::erts::ModuleFunctionArity;
 use liblumen_alloc::atom;
-=======
-use liblumen_alloc::erts::term::{atom_unchecked, Atom, Boxed, Map, Term, TypedTerm};
->>>>>>> 68a95f00
 
 use crate::module::{ErlangFunction, NativeFunctionKind, ResolvedFunction};
 use crate::vm::VMState;
@@ -395,13 +390,8 @@
         proc: &Arc<Process>,
         fun: &ErlangFunction,
         block: Block,
-<<<<<<< HEAD
     ) -> Result<Term, SystemException> {
-        let live = &fun.live.live[&block];
-=======
-    ) -> std::result::Result<Term, system::Exception> {
-        let live = fun.live.live_at(block);
->>>>>>> 68a95f00
+        let live = &fun.live.live_at(block);
 
         // FIXME vec alloc
         let mut env = Vec::new();
