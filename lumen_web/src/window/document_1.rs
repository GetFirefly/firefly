use std::convert::TryInto;
use std::sync::Arc;

use web_sys::Window;

use liblumen_alloc::badarg;
use liblumen_alloc::erts::exception;
use liblumen_alloc::erts::exception::system::Alloc;
use liblumen_alloc::erts::process::code::stack::frame::{Frame, Placement};
use liblumen_alloc::erts::process::code::{self, result_from_exception};
use liblumen_alloc::erts::process::Process;
use liblumen_alloc::erts::term::{resource, Atom, Term};
use liblumen_alloc::erts::ModuleFunctionArity;

use crate::option_to_ok_tuple_or_error;

/// ```elixir
/// case Lumen.Web.Window.document(window) do
///    {:ok, document} -> ...
///    :error -> ...
/// end
/// ```
pub fn place_frame_with_arguments(
    process: &Process,
    placement: Placement,
    window: Term,
) -> Result<(), Alloc> {
    process.stack_push(window)?;
    process.place_frame(frame(), placement);

    Ok(())
}

// Private

fn code(arc_process: &Arc<Process>) -> code::Result {
    arc_process.reduce();

    let window = arc_process.stack_pop().unwrap();

    match native(arc_process, window) {
        Ok(ok_tuple_or_error) => {
            arc_process.return_from_call(ok_tuple_or_error)?;

            Process::call_code(arc_process)
        }
        Err(exception) => result_from_exception(arc_process, exception),
    }
}

fn frame() -> Frame {
    Frame::new(module_function_arity(), code)
}

fn function() -> Atom {
    Atom::try_from_str("document").unwrap()
}

fn module_function_arity() -> Arc<ModuleFunctionArity> {
    Arc::new(ModuleFunctionArity {
        module: super::module(),
        function: function(),
        arity: 1,
    })
}

<<<<<<< HEAD
pub fn native(process: &ProcessControlBlock, window: Term) -> exception::Result {
=======
fn native(process: &Process, window: Term) -> exception::Result {
>>>>>>> d05ee6b4
    let window_reference: resource::Reference = window.try_into()?;
    let window_window: &Window = window_reference.downcast_ref().ok_or_else(|| badarg!())?;
    let option_document = window_window.document();

    option_to_ok_tuple_or_error(process, option_document).map_err(|error| error.into())
}<|MERGE_RESOLUTION|>--- conflicted
+++ resolved
@@ -64,11 +64,7 @@
     })
 }
 
-<<<<<<< HEAD
-pub fn native(process: &ProcessControlBlock, window: Term) -> exception::Result {
-=======
-fn native(process: &Process, window: Term) -> exception::Result {
->>>>>>> d05ee6b4
+pub fn native(process: &Process, window: Term) -> exception::Result {
     let window_reference: resource::Reference = window.try_into()?;
     let window_window: &Window = window_reference.downcast_ref().ok_or_else(|| badarg!())?;
     let option_document = window_window.document();
