use std::sync::Arc;

use liblumen_alloc::erts::exception;
use liblumen_alloc::erts::exception::system::Alloc;
use liblumen_alloc::erts::process::code::stack::frame::{Frame, Placement};
use liblumen_alloc::erts::process::code::{self, result_from_exception};
use liblumen_alloc::erts::process::Process;
use liblumen_alloc::erts::term::{Atom, Term};
use liblumen_alloc::erts::ModuleFunctionArity;

use crate::document::document_from_term;
use crate::option_to_ok_tuple_or_error;

/// ```elixir
/// case Lumen.Web.Document.body(document) do
///   {:ok, body} -> ...
///   :error -> ...
/// end
/// ```
pub fn place_frame_with_arguments(
    process: &Process,
    placement: Placement,
    document: Term,
) -> Result<(), Alloc> {
    process.stack_push(document)?;
    process.place_frame(frame(), placement);

    Ok(())
}

// Private

fn code(arc_process: &Arc<Process>) -> code::Result {
    arc_process.reduce();

    let document = arc_process.stack_pop().unwrap();

    match native(arc_process, document) {
        Ok(body) => {
            arc_process.return_from_call(body)?;

            Process::call_code(arc_process)
        }
        Err(exception) => result_from_exception(arc_process, exception),
    }
}

fn frame() -> Frame {
    Frame::new(module_function_arity(), code)
}

fn function() -> Atom {
    Atom::try_from_str("body").unwrap()
}

fn module_function_arity() -> Arc<ModuleFunctionArity> {
    Arc::new(ModuleFunctionArity {
        module: super::module(),
        function: function(),
        arity: 1,
    })
}

<<<<<<< HEAD
pub fn native(process: &ProcessControlBlock, document: Term) -> exception::Result {
=======
fn native(process: &Process, document: Term) -> exception::Result {
>>>>>>> d05ee6b4
    let document_document = document_from_term(document)?;

    option_to_ok_tuple_or_error(process, document_document.body()).map_err(|error| error.into())
}<|MERGE_RESOLUTION|>--- conflicted
+++ resolved
@@ -61,11 +61,7 @@
     })
 }
 
-<<<<<<< HEAD
-pub fn native(process: &ProcessControlBlock, document: Term) -> exception::Result {
-=======
 fn native(process: &Process, document: Term) -> exception::Result {
->>>>>>> d05ee6b4
     let document_document = document_from_term(document)?;
 
     option_to_ok_tuple_or_error(process, document_document.body()).map_err(|error| error.into())
