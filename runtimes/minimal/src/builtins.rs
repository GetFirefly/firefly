--- conflicted
+++ resolved
@@ -38,41 +38,4 @@
     } else {
         panic!("send failed");
     }
-}
-
-<<<<<<< HEAD
-#[export_name = "__lumen_builtin_spawn/1"]
-pub extern "C" fn builtin_spawn(closure: Term) -> Term {
-    let result = panic::catch_unwind(|| {
-        let decoded_result: Result<Boxed<Closure>, _> = closure.decode().unwrap().try_into();
-        if let Ok(fun) = decoded_result {
-            let p = current_process();
-            let id = p.scheduler_id().unwrap();
-            let scheduler = from_id(&id).unwrap();
-            let pid = scheduler.spawn_closure(Some(&p), fun).unwrap();
-            pid.into()
-        } else {
-            panic!("invalid closure: {:?}", closure);
-        }
-    });
-
-    if let Ok(res) = result {
-        res
-    } else {
-        panic!("spawn failed");
-=======
-#[export_name = "__lumen_builtin_fail/1"]
-pub extern "C" fn builtin_fail(reason: Term) -> Term {
-    use liblumen_alloc::erts::exception::{self, ArcError, RuntimeException};
-    if reason.is_none() {
-        reason
-    } else {
-        let err = RuntimeException::Error(exception::Error::new(
-            reason,
-            None,
-            ArcError::new(anyhow!("call to fail/1 raised an error!")),
-        ));
-        process_raise(&current_process(), err);
->>>>>>> c94715cf
-    }
 }