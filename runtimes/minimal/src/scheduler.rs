--- conflicted
+++ resolved
@@ -80,11 +80,7 @@
 
     scheduler
         .current
-<<<<<<< HEAD
         .exit_with_source(reason, anyhow!("process exit").into());
-=======
-        .exit(exit_reason, anyhow!("process exit").into());
->>>>>>> c94715cf
     scheduler.process_yield();
 }
 
