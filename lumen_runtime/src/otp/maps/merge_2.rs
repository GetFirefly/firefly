--- conflicted
+++ resolved
@@ -67,11 +67,7 @@
     })
 }
 
-<<<<<<< HEAD
-pub fn native(process: &ProcessControlBlock, map1: Term, map2: Term) -> exception::Result {
-=======
-fn native(process: &Process, map1: Term, map2: Term) -> exception::Result {
->>>>>>> d05ee6b4
+pub fn native(process: &Process, map1: Term, map2: Term) -> exception::Result {
     let result_map1: Result<Boxed<Map>, _> = map1.try_into();
 
     match result_map1 {
