use std::collections::HashMap;
use std::convert::TryInto;
use std::rc::Rc;
use std::sync::Arc;

<<<<<<< HEAD
use libeir_ir::{ Block, Value, OpKind, ValueKind, PrimOpKind };
use libeir_ir::constant::{ Const, ConstKind, AtomicTerm };
use libeir_intern::{ Symbol };
=======
>>>>>>> 898bbd13
use cranelift_entity::EntityRef;
use libeir_intern::{Ident, Symbol};
use libeir_ir::constant::{AtomicTerm, Const, ConstKind};
use libeir_ir::Function;
use libeir_ir::{BasicType, MapPutUpdate, MatchKind};
use libeir_ir::{BinOp, Block, FunctionIdent, OpKind, PrimOpKind, Value, ValueKind};
use libeir_ir::{BinaryEntrySpecifier, Endianness};

<<<<<<< HEAD
use liblumen_alloc::erts::ModuleFunctionArity;
use liblumen_alloc::erts::term::{ Term, TypedTerm, Atom,
                                  AsTerm, atom_unchecked };
use liblumen_alloc::erts::process::ProcessControlBlock;
use liblumen_alloc::erts::process::code::Result;
=======
>>>>>>> 898bbd13
use liblumen_alloc::erts::exception::system;
use liblumen_alloc::erts::exception::Exception;
use liblumen_alloc::erts::process::code::Result;
use liblumen_alloc::erts::process::ProcessControlBlock;
use liblumen_alloc::erts::term::{atom_unchecked, AsTerm, Atom, Closure, Integer, Term, TypedTerm};
use liblumen_alloc::erts::ModuleFunctionArity;

<<<<<<< HEAD
use crate::module::{ ErlangFunction, ResolvedFunction };
=======
use crate::module::{
    ErlangFunction, ErlangModule, ModuleType, NativeModule, NativeReturn, ResolvedFunction,
};
>>>>>>> 898bbd13
use crate::vm::VMState;

mod r#match;

#[derive(Debug)]
pub struct TermCall {
    pub fun: Rc<Term>,
    pub args: Vec<Rc<Term>>,
}

pub enum Continuation {
    Term(TermCall),
    ReturnOk(Rc<Term>),
    ReturnThrow(Rc<Term>, Rc<Term>, Rc<Term>),
}

pub struct CallExecutor {
    binds: HashMap<Value, Term>,
    next_args: Vec<Term>,
}

pub enum OpResult {
    Block(Block),
    Term(Term),
}

impl CallExecutor {
    pub fn new() -> Self {
        CallExecutor {
            binds: HashMap::new(),
            next_args: Vec::new(),
        }
    }

    pub fn call(
        &mut self,
        vm: &VMState,
        proc: &Arc<ProcessControlBlock>,
        module: Atom,
        function: Atom,
        arity: usize,
        args: &[Term],
    ) -> Result {
        let modules = vm.modules.read().unwrap();
        match modules.lookup_function(module, function, arity) {
            None => self.fun_not_found(proc, args[1]),
            Some(ResolvedFunction::Native(ptr)) => self.run_native(vm, proc, ptr, args),
            Some(ResolvedFunction::Erlang(fun)) => {
                let entry = fun.fun.block_entry();
                self.run_erlang(vm, proc, fun, entry, args)
            }
        }
    }

    pub fn call_block(
        &mut self,
        vm: &VMState,
        proc: &Arc<ProcessControlBlock>,
        module: Atom,
        function: Atom,
        arity: usize,
        args: &[Term],
        block: Block,
        env: &[Term],
    ) -> Result {
        let modules = vm.modules.read().unwrap();
        match modules.lookup_function(module, function, arity) {
            None => self.fun_not_found(proc, args[1]),
            Some(ResolvedFunction::Native(_ptr)) => unreachable!(),
            Some(ResolvedFunction::Erlang(fun)) => {
                let live = &fun.live.live[&block];
                assert!(live.size(&fun.live.pool) == env.len());

                for (v, t) in live.iter(&fun.live.pool).zip(env.iter()) {
                    self.binds.insert(v, *t);
                }

                self.run_erlang(vm, proc, fun, block, args)
            }
        }
    }

    fn fun_not_found(&self, proc: &Arc<ProcessControlBlock>, throw_cont: Term) -> Result {
        let exit_atom = atom_unchecked("EXIT");
        let undef_atom = atom_unchecked("undef");
        let trace_atom = atom_unchecked("trace");
        self.call_closure(proc, throw_cont, &[exit_atom, undef_atom, trace_atom])
    }

<<<<<<< HEAD
    fn call_closure(&self, proc: &Arc<ProcessControlBlock>, closure: Term, args: &[Term]) -> Result {
=======
    fn call_closure(
        &self,
        proc: &Arc<ProcessControlBlock>,
        closure: Term,
        args: &[Term],
    ) -> Result {
        //match closure.to_typed_term().unwrap() {
        //    TypedTerm::Boxed(boxed) => match boxed.to_typed_term().unwrap() {
        //        TypedTerm::Closure(closure) => {
        //            for arg in args.iter().rev() {
        //                proc.stack_push(*arg)?;
        //            }
        //            proc.replace_frame(closure.frame());
        //            ProcessControlBlock::call_code(proc)
        //        }
        //        _ => panic!(),
        //    }
        //    _ => panic!(),
        //}

>>>>>>> 898bbd13
        match closure.to_typed_term().unwrap() {
            TypedTerm::Boxed(boxed) => match boxed.to_typed_term().unwrap() {
                TypedTerm::Closure(closure) => {
                    assert!(closure.env_hack.len() != 1);
                    if closure.env_hack.len() > 0 {
                        let env_list = proc
                            .list_from_iter(closure.env_hack.iter().skip(1).cloned())
                            .unwrap();
                        proc.stack_push(env_list)?;

                        let block_id = closure.env_hack[0];
                        proc.stack_push(block_id)?;
                    }

                    let arg_list = proc.list_from_iter(args.iter().cloned()).unwrap();
                    proc.stack_push(arg_list)?;

                    let mfa = closure.module_function_arity();
                    if closure.env_hack.len() > 0 {
                        proc.stack_push(proc.integer(mfa.arity).unwrap()).unwrap();
                    }
                    proc.stack_push(unsafe { mfa.function.as_term() }).unwrap();
                    proc.stack_push(unsafe { mfa.module.as_term() }).unwrap();

                    proc.replace_frame(closure.frame());
                    ProcessControlBlock::call_code(proc)
                }
                _ => panic!(),
            },
            _ => panic!(),
        }
    }

    fn run_native(
        &mut self,
        _vm: &VMState,
        proc: &Arc<ProcessControlBlock>,
        ptr: fn(&Arc<ProcessControlBlock>, &[Term]) -> std::result::Result<Term, ()>,
        args: &[Term],
    ) -> Result {
        match ptr(proc, &args[2..]) {
            Ok(ret) => self.call_closure(proc, args[0], &[ret]),
            Err(()) => panic!(),
        }
    }

    fn run_erlang(
        &mut self,
        vm: &VMState,
        proc: &Arc<ProcessControlBlock>,
        fun: &ErlangFunction,
        mut block: Block,
        args: &[Term],
    ) -> Result {
        self.next_args.extend(args.iter().cloned());

        loop {
            let block_arg_vals = fun.fun.block_args(block);
            //dbg!(block_arg_vals, &self.next_args);
            assert!(block_arg_vals.len() == self.next_args.len());
            for (v, t) in block_arg_vals.iter().zip(self.next_args.iter()) {
                self.binds.insert(*v, t.clone());
            }
            self.next_args.clear();

            match self.run_erlang_op(vm, proc, fun, block).unwrap() {
                OpResult::Block(b) => block = b,
                OpResult::Term(t) => match t.to_typed_term().unwrap() {
                    TypedTerm::Boxed(boxed) => match boxed.to_typed_term().unwrap() {
                        TypedTerm::Closure(closure) => {
                            assert!(closure.env_hack.len() != 1);
                            if closure.env_hack.len() > 0 {
                                let env_list = proc
                                    .list_from_iter(closure.env_hack.iter().skip(1).cloned())
                                    .unwrap();
                                proc.stack_push(env_list)?;

                                let block_id = closure.env_hack[0];
                                proc.stack_push(block_id)?;
                            }

                            let arg_list =
                                proc.list_from_iter(self.next_args.iter().cloned()).unwrap();
                            proc.stack_push(arg_list)?;

                            let mfa = closure.module_function_arity();
                            if closure.env_hack.len() > 0 {
                                proc.stack_push(proc.integer(mfa.arity).unwrap()).unwrap();
                            }
                            proc.stack_push(unsafe { mfa.function.as_term() }).unwrap();
                            proc.stack_push(unsafe { mfa.module.as_term() }).unwrap();

                            proc.replace_frame(closure.frame());
                            break ProcessControlBlock::call_code(proc);
                        }
                        _ => panic!(),
                    },
                    _ => panic!(),
                },
            }
        }
    }

<<<<<<< HEAD
=======
    //pub fn run(&mut self, vm: &VMState, proc: &mut ProcessContext, call: TermCall) ->
    // Continuation {    self.binds.clear();
    //    match call.fun.to_typed_term().unwrap() {
    //        TypedTerm::Closure(closure) => {
    //            unimplemented!()
    //        },
    //        TypedTerm::BoundLambda { ident, block, environment } => {
    //            let module = &vm.modules[&ident.module.name];
    //            match module {
    //                ModuleType::Erlang(erl, _overlay) => {
    //                    Continuation::Term(
    //                        self.run_erlang(vm, erl, ident, Some((*block, &*environment)),
    // &call.args).unwrap()                    )
    //                }
    //                ModuleType::Native(_native) => {
    //                    unreachable!()
    //                }
    //            }
    //        }
    //        TypedTerm::CapturedFunction { ident } => {
    //            let module = &vm.modules[&ident.module.name];
    //            match module {
    //                ModuleType::Erlang(erl, overlay) => {
    //                    if let Some(native) = overlay {
    //                        if let Some(res) = self.run_native(vm, proc, native, ident,
    // &call.args) {                            return Continuation::Term(res);
    //                        }
    //                    }
    //                    println!("{}", ident);
    //                    Continuation::Term(
    //                        self.run_erlang(vm, erl, ident, None, &call.args).unwrap()
    //                    )
    //                }
    //                ModuleType::Native(native) => {
    //                    Continuation::Term(
    //                        if let Some(res) = self.run_native(vm, proc, native, ident,
    // &call.args) {                            res
    //                        } else {
    //                            panic!("Could not find native function {}", ident);
    //                        }
    //                    )
    //                }
    //            }
    //        }
    //        TypedTerm::ReturnOk => {
    //            assert!(call.args.len() == 1);
    //            Continuation::ReturnOk(call.args[0].clone())
    //        }
    //        TypedTerm::ReturnThrow => {
    //            assert!(call.args.len() == 3);
    //            Continuation::ReturnThrow(call.args[0].clone(), call.args[1].clone(),
    // call.args[2].clone())        }
    //        // TODO can't call term type, throw exception
    //        _ => unimplemented!(),
    //    }
    //}

    //pub fn run_native(&mut self, vm: &VMState, proc: &mut ProcessContext, native: &NativeModule,
    // ident: &FunctionIdent,                  args: &[Rc<Term>]) -> Option<TermCall> {
    //    if let Some(n_fun) = native.functions.get(&(ident.name.name, ident.arity)) {
    //        match n_fun(vm, proc, &args[2..]) {
    //            NativeReturn::Return { term } => {
    //                Some(TermCall {
    //                    fun: args[0].clone(),
    //                    args: vec![term],
    //                })
    //            }
    //            NativeReturn::Throw { typ, reason } => {
    //                Some(TermCall {
    //                    fun: args[1].clone(),
    //                    args: vec![typ, reason, Term::Nil.into()],
    //                })
    //            }
    //        }
    //    } else {
    //        None
    //    }
    //}

    //pub fn run_erlang(&mut self, vm: &VMState, module: &ErlangModule, ident: &FunctionIdent,
    //                  state: Option<(Block, &[Rc<Term>])>, args: &[Rc<Term>]) -> Option<TermCall>
    // {    if let Some(fun) = module.functions.get(&ident) {
    //        // Environment
    //        let block = if let Some((block, env)) = state {
    //            let live = &fun.live.live[&block];

    //            for (v, t) in live.iter(&fun.live.pool).zip(env.iter()) {
    //                self.binds.insert(v, t.clone());
    //            }
    //            assert!(live.size(&fun.live.pool) == env.len());

    //            block
    //        } else {
    //            fun.fun.block_entry()
    //        };

    //        // Insert arguments
    //        let block_arg_vals = fun.fun.block_args(block);
    //        assert!(block_arg_vals.len() == args.len());
    //        for (v, t) in block_arg_vals.iter().zip(args.iter()) {
    //            self.binds.insert(*v, t.clone());
    //        }

    //        // Execute operation
    //        Some(self.run_erlang_op(vm, fun, block))
    //    } else {
    //        None
    //    }
    //}

>>>>>>> 898bbd13
    fn make_const_term(
        &self,
        proc: &Arc<ProcessControlBlock>,
        fun: &ErlangFunction,
        const_val: Const,
    ) -> std::result::Result<Term, system::Exception> {
        match fun.fun.cons().const_kind(const_val) {
            ConstKind::Atomic(AtomicTerm::Atom(atom)) => Ok(atom_unchecked(&atom.0.as_str())),
            ConstKind::Atomic(AtomicTerm::Int(int)) => Ok(proc.integer(int.0)?),
            //ConstKind::Atomic(AtomicTerm::BigInt(int)) => {
            //    Term::Integer(int.0.clone()).into()
            //}
            //ConstKind::Atomic(AtomicTerm::Float(flt)) => {
            //    Term::Float(flt.0.into()).into()
            //}
            //ConstKind::Atomic(AtomicTerm::Binary(bin)) => {
            //    Term::Binary(Rc::new(bin.0.clone().into())).into()
            //}
            ConstKind::Atomic(AtomicTerm::Nil) => {
                Ok(Term::NIL)
            }
            //ConstKind::ListCell { head, tail } => {
            //    Term::ListCell(
            //        self.make_const_term(fun, *head),
            //        self.make_const_term(fun, *tail),
            //    ).into()
            //}
            //ConstKind::Tuple { entries } => {
            //    let vec = entries.as_slice(&fun.fun.cons().const_pool)
            //        .iter()
            //        .map(|e| self.make_const_term(fun, *e))
            //        .collect::<Vec<_>>();
            //    Term::Tuple(vec).into()
            //}
            //ConstKind::Map { keys, values } => {
            //    assert!(keys.len(&fun.fun.cons().const_pool)
            //            == values.len(&fun.fun.cons().const_pool));

            //    let mut map = MapTerm::new();
            //    for (key, val) in keys.as_slice(&fun.fun.cons().const_pool).iter()
            //        .zip(values.as_slice(&fun.fun.cons().const_pool).iter())
            //    {
            //        let key_v = self.make_const_term(fun, *key);
            //        let val_v = self.make_const_term(fun, *val);
            //        map.insert(key_v, val_v);
            //    }

            //    Term::Map(map).into()
            //}
            kind => unimplemented!("{:?}", kind),
        }
    }

    fn make_term(
        &self,
        proc: &Arc<ProcessControlBlock>,
        fun: &ErlangFunction,
        value: Value,
    ) -> std::result::Result<Term, system::Exception> {
        match fun.fun.value_kind(value) {
            ValueKind::Block(block) => {
                let live = &fun.live.live[&block];

                let mut env = Vec::new();
                env.push(proc.integer(block.index())?);
                for v in live.iter(&fun.live.pool) {
                    assert!(fun.fun.value_argument(v).is_some());
                    env.push(self.make_term(proc, fun, v)?);
                }

                let mfa = ModuleFunctionArity {
                    module: Atom::try_from_str(fun.fun.ident().module.as_str()).unwrap(),
                    function: Atom::try_from_str(fun.fun.ident().name.as_str()).unwrap(),
                    arity: fun.fun.ident().arity as u8,
                };

                let closure = proc.closure(
                    proc.pid_term(),
                    mfa.into(),
                    crate::code::interpreter_closure_code,
                    env,
                )?;

                Ok(closure)
            }
            ValueKind::Argument(_, _) => Ok(self.binds[&value]),
            ValueKind::Const(cons) => self.make_const_term(proc, fun, cons),
            ValueKind::PrimOp(prim) => {
                let reads = fun.fun.primop_reads(prim);
                match fun.fun.primop_kind(prim) {
                    PrimOpKind::ValueList => {
                        let terms: std::result::Result<Vec<_>, _> = reads
                            .iter()
                            .map(|r| self.make_term(proc, fun, *r))
                            .collect();
                        Ok(proc.tuple_from_slice(&terms?)?)
                    }
                    //PrimOpKind::Tuple => {
                    //    let terms: Vec<_> = reads.iter()
                    //        .map(|r| self.make_term(fun, *r)).collect();
                    //    Term::Tuple(terms).into()
                    //}
                    PrimOpKind::ListCell => {
                        assert!(reads.len() == 2);
                        let head = self.make_term(proc, fun, reads[0])?;
                        let tail = self.make_term(proc, fun, reads[1])?;
                        Ok(proc.cons(head, tail)?)
                    }
                    //PrimOpKind::BinOp(BinOp::Equal) => {
                    //    assert!(reads.len() == 2);
                    //    let lhs = self.make_term(fun, reads[0]);
                    //    let rhs = self.make_term(fun, reads[1]);
                    //    Term::new_bool(lhs.erl_eq(&*rhs)).into()
                    //}
                    kind => unimplemented!("{:?}", kind),
                }
            }
            k => unimplemented!("{:?}", k),
        }
    }

    fn val_call(
        &mut self,
        proc: &Arc<ProcessControlBlock>,
        fun: &ErlangFunction,
        value: Value,
    ) -> std::result::Result<OpResult, system::Exception> {
        if let ValueKind::Block(block) = fun.fun.value_kind(value) {
            Ok(OpResult::Block(block))
        } else {
            let term = self.make_term(proc, fun, value)?;
            Ok(OpResult::Term(term))
        }
    }

    fn run_erlang_op(
        &mut self,
        _vm: &VMState,
        proc: &Arc<ProcessControlBlock>,
        fun: &ErlangFunction,
        block: Block,
    ) -> std::result::Result<OpResult, system::Exception> {
        let reads = fun.fun.block_reads(block);
        let kind = fun.fun.block_kind(block).unwrap();
        println!("OP: {:?}", kind);
        match kind {
            OpKind::Call => {
                for read in reads.iter().skip(1) {
                    let term = self.make_term(proc, fun, *read)?;
                    self.next_args.push(term);
                }
                self.val_call(proc, fun, reads[0])
            }
            OpKind::UnpackValueList(num) => {
                assert!(reads.len() == 2);
                let term = self.make_term(proc, fun, reads[1])?;
                match term.to_typed_term().unwrap() {
                    TypedTerm::Boxed(inner) => match inner.to_typed_term().unwrap() {
                        TypedTerm::Tuple(items) => {
                            assert!(items.len() == *num);
                            for item in items.iter() {
                                self.next_args.push(item);
                            }
                            self.val_call(proc, fun, reads[0])
                        }
                        _ => {
                            self.next_args.push(term);
                            self.val_call(proc, fun, reads[0])
                        }
                    },
                    _ => {
                        self.next_args.push(term);
                        self.val_call(proc, fun, reads[0])
                    }
                }
            }
            OpKind::CaptureFunction => {
                let module: Atom = self.make_term(proc, fun, reads[1])?.try_into().unwrap();
                let function: Atom = self.make_term(proc, fun, reads[2])?.try_into().unwrap();
                let arity: usize = self.make_term(proc, fun, reads[3])?.try_into().unwrap();

                let mfa = ModuleFunctionArity {
                    module,
                    function,
                    arity: arity as u8,
                };

                let closure = proc.closure(
                    proc.pid_term(),
                    mfa.into(),
                    crate::code::interpreter_mfa_code,
                    vec![],
                )?;

                self.next_args.push(closure);
                self.val_call(proc, fun, reads[0])
            }
            OpKind::Intrinsic(name) if *name == Symbol::intern("bool_and") => {
                let mut res = true;
                for val in reads[1..].iter() {
                    let term = self.make_term(proc, fun, *val)?;
                    let b: bool = term.try_into().ok().unwrap();
                    res = res & b;
                }

                self.next_args.push(res.into());
                self.val_call(proc, fun, reads[0])
            }
            OpKind::Intrinsic(name) if *name == Symbol::intern("bool_or") => {
                let mut res = false;
                for val in reads[1..].iter() {
                    let term = self.make_term(proc, fun, *val)?;
                    let b: bool = term.try_into().ok().unwrap();
                    res = res | b;
                }

                self.next_args.push(res.into());
                self.val_call(proc, fun, reads[0])
            }
            OpKind::IfBool => {
                let call_n = if reads.len() == 4 {
                    let bool_term = self.make_term(proc, fun, reads[3]).unwrap();
                    let b: std::result::Result<bool, _> = bool_term.try_into();
                    match b {
                        Ok(true) => 0,
                        Ok(false) => 1,
                        Err(_) => 2,
                    }
                } else if reads.len() == 3 {
                    let bool_term = self.make_term(proc, fun, reads[2]).unwrap();
                    let b: std::result::Result<bool, _> = bool_term.try_into();
                    match b {
                        Ok(true) => 0,
                        Ok(false) => 1,
                        Err(_) => unreachable!(),
                    }
                } else {
                    unreachable!()
                };

                self.val_call(proc, fun, reads[call_n])
            }
            //OpKind::TraceCaptureRaw => {
            //    TermCall {
            //        fun: self.make_term(fun, reads[0]),
            //        args: vec![Term::Nil.into()],
            //    }
            //}
            OpKind::Match { branches } => {
                self::r#match::match_op(self, proc, fun, branches, block)
            }
            //OpKind::BinaryPush { specifier } => {
            //    let bin_term = self.make_term(fun, reads[2]);
            //    let mut bin = match &*bin_term {
            //        Term::Binary(bin) => (**bin).clone(),
            //        Term::BinarySlice { buf, bit_offset, bit_length } => {
            //            let slice = BitSlice::with_offset_length(
            //                &**buf, *bit_offset, *bit_length);
            //            let mut new = BitVec::new();
            //            new.push(slice);
            //            new
            //        }
            //        _ => panic!(),
            //    };

            //    let val_term = self.make_term(fun, reads[3]);

            //    assert!(reads.len() == 4 || reads.len() == 5);
            //    let size_term = reads.get(4).map(|r| self.make_term(fun, *r));

            //    match specifier {
            //        BinaryEntrySpecifier::Integer {
            //            signed, unit, endianness } =>
            //        {
            //            let size = size_term.unwrap().as_usize().unwrap();
            //            let bit_size = *unit as usize * size;

            //            let endian = match *endianness {
            //                Endianness::Big => Endian::Big,
            //                Endianness::Little => Endian::Little,
            //                Endianness::Native => Endian::Big,
            //            };

            //            let val = val_term.as_integer().unwrap().clone();
            //            let carrier = integer_to_carrier(
            //                val, bit_size, endian);

            //            bin.push(carrier);
            //        }
            //        BinaryEntrySpecifier::Bytes { unit: 1 } => {
            //            let binary = val_term.as_binary().unwrap();

            //            if let Some(size_term) = size_term {
            //                dbg!(&size_term, &binary);
            //                assert!(size_term.as_usize().unwrap() == binary.len());
            //            }

            //            bin.push(binary);
            //        }
            //        k => unimplemented!("{:?}", k),
            //    }

            //    return TermCall {
            //        fun: self.make_term(fun, reads[0]),
            //        args: vec![Term::Binary(bin.into()).into()],
            //    };
            //}
            //OpKind::MapPut { action } => {
            //    let map_term = self.make_term(fun, reads[2]);
            //    let mut map = map_term.as_map().unwrap().clone();

            //    let mut idx = 3;
            //    for action in action.iter() {
            //        let key = self.make_term(fun, reads[idx]);
            //        let val = self.make_term(fun, reads[idx+1]);
            //        idx += 2;

            //        let replaced = map.insert(key, val);
            //        if *action == MapPutUpdate::Update {
            //            assert!(replaced)
            //        }
            //    }

            //    TermCall {
            //        fun: self.make_term(fun, reads[0]),
            //        args: vec![Term::Map(map).into()],
            //    }
            //}
            //OpKind::Unreachable => {
            //    println!("==== Reached OpKind::Unreachable! ====");
            //    println!("Fun: {} Block: {}", fun.fun.ident(), block);
            //    unreachable!();
            //}
            kind => unimplemented!("{:?}", kind),
        }
    }
}<|MERGE_RESOLUTION|>--- conflicted
+++ resolved
@@ -3,12 +3,12 @@
 use std::rc::Rc;
 use std::sync::Arc;
 
-<<<<<<< HEAD
+//<<<<<<< HEAD
 use libeir_ir::{ Block, Value, OpKind, ValueKind, PrimOpKind };
 use libeir_ir::constant::{ Const, ConstKind, AtomicTerm };
 use libeir_intern::{ Symbol };
-=======
->>>>>>> 898bbd13
+//=======
+//>>>>>>> 898bbd135491bb0efd6a0d766161bb727c65836b
 use cranelift_entity::EntityRef;
 use libeir_intern::{Ident, Symbol};
 use libeir_ir::constant::{AtomicTerm, Const, ConstKind};
@@ -17,14 +17,14 @@
 use libeir_ir::{BinOp, Block, FunctionIdent, OpKind, PrimOpKind, Value, ValueKind};
 use libeir_ir::{BinaryEntrySpecifier, Endianness};
 
-<<<<<<< HEAD
+//<<<<<<< HEAD
 use liblumen_alloc::erts::ModuleFunctionArity;
 use liblumen_alloc::erts::term::{ Term, TypedTerm, Atom,
                                   AsTerm, atom_unchecked };
 use liblumen_alloc::erts::process::ProcessControlBlock;
 use liblumen_alloc::erts::process::code::Result;
-=======
->>>>>>> 898bbd13
+//=======
+//>>>>>>> 898bbd135491bb0efd6a0d766161bb727c65836b
 use liblumen_alloc::erts::exception::system;
 use liblumen_alloc::erts::exception::Exception;
 use liblumen_alloc::erts::process::code::Result;
@@ -32,13 +32,7 @@
 use liblumen_alloc::erts::term::{atom_unchecked, AsTerm, Atom, Closure, Integer, Term, TypedTerm};
 use liblumen_alloc::erts::ModuleFunctionArity;
 
-<<<<<<< HEAD
 use crate::module::{ ErlangFunction, ResolvedFunction };
-=======
-use crate::module::{
-    ErlangFunction, ErlangModule, ModuleType, NativeModule, NativeReturn, ResolvedFunction,
-};
->>>>>>> 898bbd13
 use crate::vm::VMState;
 
 mod r#match;
@@ -128,30 +122,12 @@
         self.call_closure(proc, throw_cont, &[exit_atom, undef_atom, trace_atom])
     }
 
-<<<<<<< HEAD
-    fn call_closure(&self, proc: &Arc<ProcessControlBlock>, closure: Term, args: &[Term]) -> Result {
-=======
     fn call_closure(
         &self,
         proc: &Arc<ProcessControlBlock>,
         closure: Term,
         args: &[Term],
     ) -> Result {
-        //match closure.to_typed_term().unwrap() {
-        //    TypedTerm::Boxed(boxed) => match boxed.to_typed_term().unwrap() {
-        //        TypedTerm::Closure(closure) => {
-        //            for arg in args.iter().rev() {
-        //                proc.stack_push(*arg)?;
-        //            }
-        //            proc.replace_frame(closure.frame());
-        //            ProcessControlBlock::call_code(proc)
-        //        }
-        //        _ => panic!(),
-        //    }
-        //    _ => panic!(),
-        //}
-
->>>>>>> 898bbd13
         match closure.to_typed_term().unwrap() {
             TypedTerm::Boxed(boxed) => match boxed.to_typed_term().unwrap() {
                 TypedTerm::Closure(closure) => {
@@ -255,119 +231,6 @@
         }
     }
 
-<<<<<<< HEAD
-=======
-    //pub fn run(&mut self, vm: &VMState, proc: &mut ProcessContext, call: TermCall) ->
-    // Continuation {    self.binds.clear();
-    //    match call.fun.to_typed_term().unwrap() {
-    //        TypedTerm::Closure(closure) => {
-    //            unimplemented!()
-    //        },
-    //        TypedTerm::BoundLambda { ident, block, environment } => {
-    //            let module = &vm.modules[&ident.module.name];
-    //            match module {
-    //                ModuleType::Erlang(erl, _overlay) => {
-    //                    Continuation::Term(
-    //                        self.run_erlang(vm, erl, ident, Some((*block, &*environment)),
-    // &call.args).unwrap()                    )
-    //                }
-    //                ModuleType::Native(_native) => {
-    //                    unreachable!()
-    //                }
-    //            }
-    //        }
-    //        TypedTerm::CapturedFunction { ident } => {
-    //            let module = &vm.modules[&ident.module.name];
-    //            match module {
-    //                ModuleType::Erlang(erl, overlay) => {
-    //                    if let Some(native) = overlay {
-    //                        if let Some(res) = self.run_native(vm, proc, native, ident,
-    // &call.args) {                            return Continuation::Term(res);
-    //                        }
-    //                    }
-    //                    println!("{}", ident);
-    //                    Continuation::Term(
-    //                        self.run_erlang(vm, erl, ident, None, &call.args).unwrap()
-    //                    )
-    //                }
-    //                ModuleType::Native(native) => {
-    //                    Continuation::Term(
-    //                        if let Some(res) = self.run_native(vm, proc, native, ident,
-    // &call.args) {                            res
-    //                        } else {
-    //                            panic!("Could not find native function {}", ident);
-    //                        }
-    //                    )
-    //                }
-    //            }
-    //        }
-    //        TypedTerm::ReturnOk => {
-    //            assert!(call.args.len() == 1);
-    //            Continuation::ReturnOk(call.args[0].clone())
-    //        }
-    //        TypedTerm::ReturnThrow => {
-    //            assert!(call.args.len() == 3);
-    //            Continuation::ReturnThrow(call.args[0].clone(), call.args[1].clone(),
-    // call.args[2].clone())        }
-    //        // TODO can't call term type, throw exception
-    //        _ => unimplemented!(),
-    //    }
-    //}
-
-    //pub fn run_native(&mut self, vm: &VMState, proc: &mut ProcessContext, native: &NativeModule,
-    // ident: &FunctionIdent,                  args: &[Rc<Term>]) -> Option<TermCall> {
-    //    if let Some(n_fun) = native.functions.get(&(ident.name.name, ident.arity)) {
-    //        match n_fun(vm, proc, &args[2..]) {
-    //            NativeReturn::Return { term } => {
-    //                Some(TermCall {
-    //                    fun: args[0].clone(),
-    //                    args: vec![term],
-    //                })
-    //            }
-    //            NativeReturn::Throw { typ, reason } => {
-    //                Some(TermCall {
-    //                    fun: args[1].clone(),
-    //                    args: vec![typ, reason, Term::Nil.into()],
-    //                })
-    //            }
-    //        }
-    //    } else {
-    //        None
-    //    }
-    //}
-
-    //pub fn run_erlang(&mut self, vm: &VMState, module: &ErlangModule, ident: &FunctionIdent,
-    //                  state: Option<(Block, &[Rc<Term>])>, args: &[Rc<Term>]) -> Option<TermCall>
-    // {    if let Some(fun) = module.functions.get(&ident) {
-    //        // Environment
-    //        let block = if let Some((block, env)) = state {
-    //            let live = &fun.live.live[&block];
-
-    //            for (v, t) in live.iter(&fun.live.pool).zip(env.iter()) {
-    //                self.binds.insert(v, t.clone());
-    //            }
-    //            assert!(live.size(&fun.live.pool) == env.len());
-
-    //            block
-    //        } else {
-    //            fun.fun.block_entry()
-    //        };
-
-    //        // Insert arguments
-    //        let block_arg_vals = fun.fun.block_args(block);
-    //        assert!(block_arg_vals.len() == args.len());
-    //        for (v, t) in block_arg_vals.iter().zip(args.iter()) {
-    //            self.binds.insert(*v, t.clone());
-    //        }
-
-    //        // Execute operation
-    //        Some(self.run_erlang_op(vm, fun, block))
-    //    } else {
-    //        None
-    //    }
-    //}
-
->>>>>>> 898bbd13
     fn make_const_term(
         &self,
         proc: &Arc<ProcessControlBlock>,
