--- conflicted
+++ resolved
@@ -372,13 +372,8 @@
         let function = &self.function;
 
         quote! {
-<<<<<<< HEAD
-            fn function() -> liblumen_alloc::erts::term::prelude::Atom {
+            pub fn function() -> liblumen_alloc::erts::term::prelude::Atom {
                 liblumen_alloc::erts::term::prelude::Atom::try_from_str(#function).unwrap()
-=======
-            pub fn function() -> liblumen_alloc::erts::term::Atom {
-                liblumen_alloc::erts::term::Atom::try_from_str(#function).unwrap()
->>>>>>> 68a95f00
             }
         }
     }
