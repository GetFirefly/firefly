--- conflicted
+++ resolved
@@ -1,5 +1,6 @@
 use core::alloc::Layout;
 use core::cmp;
+use core::ptr;
 use core::convert::TryFrom;
 use core::default::Default;
 use core::fmt::{self, Display};
@@ -192,8 +193,6 @@
         other.as_ref().partial_cmp(self).map(|o| o.reverse())
     }
 }
-
-<<<<<<< HEAD
 impl TryFrom<TypedTerm> for Pid {
     type Error = TypeError;
 
@@ -206,49 +205,21 @@
 }
 
 
-#[derive(Debug)]
+#[derive(Debug, Clone)]
 #[repr(C)]
 pub struct ExternalPid {
     header: Header<ExternalPid>,
-    node: Node,
-    next: *mut u8, // off heap header
+    arc_node: Arc<Node>,
     pid: Pid,
 }
 impl_static_header!(ExternalPid, Term::HEADER_EXTERN_PID);
 impl ExternalPid {
-    pub(in crate::erts) fn with_node_id(
-        node_id: usize,
-        number: usize,
-        serial: usize,
-    ) -> Result<Self, InvalidPidError> {
-        let node = Node::new(node_id);
-
-        Self::new(node, number, serial)
-    }
-
-    fn new(node: Node, number: usize, serial: usize) -> Result<Self, InvalidPidError> {
-=======
-#[derive(Clone)]
-pub struct ExternalPid {
-    header: Term,
-    arc_node: Arc<Node>,
-    pid: Pid,
-}
-
-impl ExternalPid {
-    pub fn new(arc_node: Arc<Node>, number: usize, serial: usize) -> Result<Self, OutOfRange> {
->>>>>>> 68a95f00
+    pub fn new(arc_node: Arc<Node>, number: usize, serial: usize) -> Result<Self, InvalidPidError> {
         let pid = Pid::new(number, serial)?;
 
         Ok(Self {
-<<<<<<< HEAD
             header: Default::default(),
-            node,
-            next: ptr::null_mut(),
-=======
-            header,
             arc_node,
->>>>>>> 68a95f00
             pid,
         })
     }
@@ -272,14 +243,9 @@
         A: ?Sized + TermAlloc,
     {
         unsafe {
-<<<<<<< HEAD
             let layout = Layout::new::<Self>();
             let ptr = heap.alloc_layout(layout)?.as_ptr() as *mut Self;
             ptr::copy_nonoverlapping(self as *const Self, ptr, 1);
-=======
-            let ptr = heap.alloc(self.size_in_words())?.as_ptr() as *mut Self;
-            ptr.write(self.clone());
->>>>>>> 68a95f00
 
             Ok(ptr.into())
         }
@@ -308,7 +274,7 @@
 impl Eq for ExternalPid {}
 impl PartialEq for ExternalPid {
     fn eq(&self, other: &ExternalPid) -> bool {
-        self.node == other.node && self.pid == other.pid
+        self.arc_node == other.arc_node && self.pid == other.pid
     }
 }
 impl<T> PartialEq<Boxed<T>> for ExternalPid
@@ -328,23 +294,11 @@
             .then_with(|| self.pid.cmp(&other.pid))
     }
 }
-<<<<<<< HEAD
 impl PartialOrd for ExternalPid {
-=======
-
-impl PartialEq<ExternalPid> for ExternalPid {
-    fn eq(&self, other: &ExternalPid) -> bool {
-        self.arc_node == other.arc_node && self.pid == other.pid
-    }
-}
-
-impl PartialOrd<ExternalPid> for ExternalPid {
->>>>>>> 68a95f00
     fn partial_cmp(&self, other: &ExternalPid) -> Option<cmp::Ordering> {
         Some(self.cmp(other))
     }
 }
-<<<<<<< HEAD
 impl<T> PartialOrd<Boxed<T>> for ExternalPid
 where
     T: PartialOrd<ExternalPid>,
@@ -352,15 +306,6 @@
     #[inline]
     fn partial_cmp(&self, other: &Boxed<T>) -> Option<cmp::Ordering> {
         other.as_ref().partial_cmp(self).map(|o| o.reverse())
-=======
-impl fmt::Debug for ExternalPid {
-    fn fmt(&self, f: &mut fmt::Formatter) -> fmt::Result {
-        f.debug_struct("ExternalPid")
-            .field("header", &format_args!("{:#b}", &self.header.as_usize()))
-            .field("arc_node", &self.arc_node)
-            .field("pid", &self.pid)
-            .finish()
->>>>>>> 68a95f00
     }
 }
 impl TryFrom<TypedTerm> for Boxed<ExternalPid> {
