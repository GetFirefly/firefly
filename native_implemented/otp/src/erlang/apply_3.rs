--- conflicted
+++ resolved
@@ -1,22 +1,12 @@
 use std::ffi::c_void;
 use std::mem::transmute;
-
-<<<<<<< HEAD
-use lazy_static::lazy_static;
-=======
-use anyhow::*;
->>>>>>> c94715cf
 
 use liblumen_core::sys::dynamic_call::DynamicCallee;
 
 use liblumen_alloc::erts::apply::find_symbol;
 use liblumen_alloc::erts::exception;
-<<<<<<< HEAD
 use liblumen_alloc::erts::process::trace::Trace;
-use liblumen_alloc::erts::process::{Frame, FrameWithArguments, Native};
-=======
 use liblumen_alloc::erts::process::{Native, Process};
->>>>>>> c94715cf
 use liblumen_alloc::erts::term::prelude::*;
 use liblumen_alloc::{Arity, ModuleFunctionArity};
 
@@ -59,61 +49,6 @@
 
             Ok(unsafe { runtime_apply_3(module_function_arity, native, argument_vec) })
         }
-<<<<<<< HEAD
-        None => undef(module_function_arity, &argument_vec).into(),
+        None => undef(module_function_arity, argument_vec.as_slice()).into(),
     }
-}
-
-pub fn frame() -> Frame {
-    Frame::new(module_function_arity(), Native::Three(get_native()))
-}
-
-fn function() -> Atom {
-    Atom::try_from_str("apply").unwrap()
-}
-
-pub(crate) fn module_function_arity() -> ModuleFunctionArity {
-    ModuleFunctionArity {
-        module: super::module(),
-        function: function(),
-        arity: 3,
-    }
-}
-
-fn undef(mfa: ModuleFunctionArity, args: &[Term]) -> Term {
-    let arc_process = current_process();
-    arc_process.reduce();
-
-    let trace = Trace::capture();
-    trace.set_top_frame(&mfa, args);
-
-    let exception_result = Err(exception::undef(trace));
-
-    arc_process.return_status(exception_result)
-}
-
-lazy_static! {
-    static ref RW_LOCK_NATIVE: RwLock<extern "C" fn(Term, Term, Term) -> Term> =
-        RwLock::new(native);
-=======
-        None => {
-            let source = anyhow!(
-                ":{}.{}/{} is not exported",
-                module_atom.name(),
-                function_atom.name(),
-                arity
-            );
-            let exception = exception::undef(
-                process,
-                module,
-                function,
-                arguments,
-                Term::NIL,
-                source.into(),
-            );
-
-            Err(exception)
-        }
-    }
->>>>>>> c94715cf
 }