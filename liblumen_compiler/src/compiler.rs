--- conflicted
+++ resolved
@@ -2,9 +2,9 @@
 mod queries;
 mod query_groups;
 
+use std::collections::HashSet;
 use std::path::PathBuf;
 use std::sync::{Arc, Mutex, RwLock};
-use std::collections::HashSet;
 
 use log::debug;
 
@@ -14,11 +14,11 @@
 use libeir_diagnostics::{CodeMap, Diagnostic};
 use libeir_intern::Symbol;
 
+use liblumen_core::symbols::FunctionSymbol;
 use liblumen_incremental::{InternedInput, InternerStorage};
 pub use liblumen_incremental::{ParserDatabase, ParserDatabaseBase};
 use liblumen_incremental::{ParserStorage, QueryResult};
 use liblumen_session::{DiagnosticsHandler, Emit, Options, OutputType};
-use liblumen_core::symbols::FunctionSymbol;
 
 pub(crate) mod prelude {
     pub use super::query_groups::*;
@@ -56,7 +56,6 @@
     fn salsa_runtime_mut(&mut self) -> &mut salsa::Runtime<Self> {
         &mut self.runtime
     }
-<<<<<<< HEAD
 }
 impl salsa::ParallelDatabase for CompilerDatabase {
     fn snapshot(&self) -> Snapshot<Self> {
@@ -67,38 +66,6 @@
             atoms: self.atoms.clone(),
             symbols: self.symbols.clone(),
         })
-=======
-
-    // Compiles a .erl file to Erlang AST
-    fn parse_erl(&self, parser: &mut Parser, file: &Path) -> Result<Module> {
-        use libeir_syntax_erl::ast;
-        let codemap = parser.config.codemap.clone();
-        match parser.parse_file::<&Path, ast::Module>(file) {
-            Ok(ast) => {
-                let (res, messages) = {
-                    // TODO: Revisit this if the same codemap is used across threads
-                    let codemap_guard = codemap.lock().unwrap();
-                    libeir_syntax_erl::lower_module(&*codemap_guard, &ast)
-                };
-                for msg in messages.iter() {
-                    self.diagnostic(&msg.to_diagnostic());
-                }
-                match res.ok() {
-                    Some(mut ir) => {
-                        let mut pass_manager = PassManager::default();
-                        pass_manager.run(&mut ir);
-                        Ok(ir)
-                    }
-                    None => Err(CompilerError::Failed.into()),
-                }
-            }
-            Err(errs) => Err(CompilerError::Parser {
-                codemap: self.config.codemap.clone(),
-                errs: errs.iter().map(|e| e.to_diagnostic()).collect(),
-            }
-            .into()),
-        }
->>>>>>> a4ea5594
     }
 }
 
@@ -184,14 +151,15 @@
 
 impl CodegenDatabaseBase for CompilerDatabase {
     fn take_atoms(&mut self) -> HashSet<Symbol> {
-        let atoms = Arc::get_mut(&mut self.atoms).unwrap()
-            .get_mut()
-            .unwrap();
+        let atoms = Arc::get_mut(&mut self.atoms).unwrap().get_mut().unwrap();
         let empty = HashSet::default();
         core::mem::replace(atoms, empty)
     }
 
-    fn add_atoms<'a, I>(&self, atoms: I) where I: Iterator<Item = &'a Symbol> {
+    fn add_atoms<'a, I>(&self, atoms: I)
+    where
+        I: Iterator<Item = &'a Symbol>,
+    {
         let mut locked = self.atoms.lock().unwrap();
         for i in atoms {
             locked.insert(*i);
@@ -199,14 +167,15 @@
     }
 
     fn take_symbols(&mut self) -> HashSet<FunctionSymbol> {
-        let symbols = Arc::get_mut(&mut self.symbols).unwrap()
-            .get_mut()
-            .unwrap();
+        let symbols = Arc::get_mut(&mut self.symbols).unwrap().get_mut().unwrap();
         let empty = HashSet::default();
         core::mem::replace(symbols, empty)
     }
 
-    fn add_symbols<'a, I>(&self, symbols: I) where I: Iterator<Item = &'a FunctionSymbol> {
+    fn add_symbols<'a, I>(&self, symbols: I)
+    where
+        I: Iterator<Item = &'a FunctionSymbol>,
+    {
         let mut locked = self.symbols.lock().unwrap();
         for i in symbols {
             locked.insert(*i);
