--- conflicted
+++ resolved
@@ -47,10 +47,7 @@
 pub use self::flags::*;
 pub use self::flags::*;
 pub use self::gc::{GcError, RootSet};
-<<<<<<< HEAD
-=======
 pub use self::heap::ProcessHeap;
->>>>>>> 32e2668d
 pub use self::mailbox::*;
 pub use self::monitor::Monitor;
 pub use self::priority::Priority;
@@ -906,15 +903,11 @@
 
     pub fn exit(&self, reason: Term) {
         self.reduce();
-<<<<<<< HEAD
-        self.exception(exit!(Atom::str_to_term("normal")));
-=======
         self.exception(exit!(reason));
     }
 
     pub fn exit_normal(&self) {
-        self.exit(atom_unchecked("normal"))
->>>>>>> 32e2668d
+        self.exit(Atom::str_to_term("normal"));
     }
 
     pub fn is_exiting(&self) -> bool {
