use core::alloc::Layout;
use core::any::type_name;
use core::ffi::c_void;
<<<<<<< HEAD
use core::mem;
use core::ptr::{self, NonNull};
=======
use core::ptr;
>>>>>>> 8a4b749d
use core::str::Chars;

use alloc::sync::Arc;
use alloc::vec::Vec;

use hashbrown::HashMap;

use liblumen_core::util::reference::bytes;
use liblumen_core::util::reference::str::inherit_lifetime as inherit_str_lifetime;

use crate::borrow::CloneToProcess;
use crate::erts::exception::{AllocResult, InternalResult};
use crate::erts::module_function_arity::Arity;
use crate::erts::string::Encoding;
use crate::erts::term::closure::{Creator, Index, OldUnique, Unique};
use crate::erts::term::prelude::*;
use crate::erts::Node;
use crate::scheduler;

use super::{Heap, VirtualAllocator};

/// A trait, like `Alloc`, specifically for allocation of terms on a process heap
pub trait TermAlloc: Heap {
    /// Constructs a binary from the given byte slice, and associated with the given process
    ///
    /// For inputs greater than 64 bytes in size, the resulting binary data is allocated
    /// on the global shared heap, and reference counted (a `ProcBin`), the header to that
    /// binary is allocated on the process heap, and the data is placed in the processes'
    /// virtual binary heap, and a boxed term is returned which can then be placed on the stack,
    /// or as part of a larger structure if desired.
    ///
    /// For inputs less than or equal to 64 bytes, both the header and data are allocated
    /// on the process heap, and a boxed term is returned as described above.
    ///
    /// NOTE: If allocation fails for some reason, `Err(Alloc)` is returned, this usually
    /// indicates that a process needs to be garbage collected, but in some cases may indicate
    /// that the global heap is out of space.
    fn binary_from_bytes(&mut self, bytes: &[u8]) -> AllocResult<Term>
    where
        Self: VirtualAllocator<ProcBin>,
    {
        let len = bytes.len();

        // Allocate ProcBins for sizes greater than 64 bytes
        if len > 64 {
            match self.procbin_from_bytes(bytes) {
                Err(error) => Err(error),
                Ok(bin_ptr) => {
                    // Add the binary to the process's virtual binary heap
                    self.virtual_alloc(bin_ptr);

                    Ok(bin_ptr.into())
                }
            }
        } else {
            self.heapbin_from_bytes(bytes).map(|nn| nn.into())
        }
    }

    /// Either returns a `&[u8]` to the pre-existing bytes in the heap binary, process binary, or
    /// aligned subbinary or creates a new aligned binary and returns the bytes from that new
    /// binary.
    fn bytes_from_binary<'heap>(
        &'heap mut self,
        binary: Term,
    ) -> Result<&'heap [u8], BytesFromBinaryError>
    where
        Self: VirtualAllocator<ProcBin>,
    {
        match binary.decode().unwrap() {
            TypedTerm::HeapBinary(bin_ptr) => {
                Ok(unsafe { bytes::inherit_lifetime(bin_ptr.as_ref().as_bytes()) })
            }
            TypedTerm::ProcBin(bin) => Ok(unsafe { bytes::inherit_lifetime(bin.as_bytes()) }),
            TypedTerm::BinaryLiteral(bin) => Ok(unsafe { bytes::inherit_lifetime(bin.as_bytes()) }),
            TypedTerm::SubBinary(bin) => {
                if bin.is_binary() {
                    if bin.bit_offset() == 0 {
                        Ok(unsafe { bytes::inherit_lifetime(bin.as_bytes_unchecked()) })
                    } else {
                        let aligned_byte_vec: Vec<u8> = bin.full_byte_iter().collect();
                        let aligned = self
                            .binary_from_bytes(&aligned_byte_vec)
                            .map_err(|error| BytesFromBinaryError::Alloc(error))?;

                        self.bytes_from_binary(aligned)
                    }
                } else {
                    Err(BytesFromBinaryError::NotABinary)
                }
            }
            _ => Err(BytesFromBinaryError::Type),
        }
    }

    /// Constructs a binary from the given string, and associated with the given process
    ///
    /// For inputs greater than 64 bytes in size, the resulting binary data is allocated
    /// on the global shared heap, and reference counted (a `ProcBin`), the header to that
    /// binary is allocated on the process heap, and the data is placed in the processes'
    /// virtual binary heap, and a boxed term is returned which can then be placed on the stack,
    /// or as part of a larger structure if desired.
    ///
    /// For inputs less than or equal to 64 bytes, both the header and data are allocated
    /// on the process heap, and a boxed term is returned as described above.
    ///
    /// NOTE: If allocation fails for some reason, `Err(Alloc)` is returned, this usually
    /// indicates that a process needs to be garbage collected, but in some cases may indicate
    /// that the global heap is out of space.
    fn binary_from_str(&mut self, s: &str) -> AllocResult<Term>
    where
        Self: VirtualAllocator<ProcBin>,
    {
        let len = s.len();
        // Allocate ProcBins for sizes greater than 64 bytes
        if len > HeapBin::MAX_SIZE {
            match self.procbin_from_str(s) {
                Err(error) => Err(error),
                Ok(bin_ptr) => {
                    // Add the binary to the process's virtual binary heap
                    self.virtual_alloc(bin_ptr);
                    Ok(bin_ptr.into())
                }
            }
        } else {
            self.heapbin_from_str(s).map(|nn| nn.into())
        }
    }

    /// Constructs an integer value from any type that implements `Into<Integer>`,
    /// which currently includes `SmallInteger`, `BigInteger`, `usize` and `isize`.
    ///
    /// This operation will transparently handle constructing the correct type of term
    /// based on the input value, i.e. an immediate small integer for values that fit,
    /// else a heap-allocated big integer for larger values.
    fn integer<I: Into<Integer>>(&mut self, i: I) -> AllocResult<Term>
    where
        Self: Sized,
    {
        match i.into() {
            Integer::Small(small) => Ok(small.into()),
            Integer::Big(big) => big.clone_to_heap(self),
        }
    }

    #[cfg(target_arch = "x86_64")]
    fn float(&mut self, f: f64) -> AllocResult<Float> {
        Ok(Float::new(f))
    }

    #[cfg(not(target_arch = "x86_64"))]
    fn float(&mut self, f: f64) -> AllocResult<Boxed<Float>> {
        let float = Float::new(f);

        unsafe {
            let ptr = self.alloc_layout(Layout::new::<Float>())?.as_ptr() as *mut Float;
            ptr.write(float);

            Ok(Boxed::new_unchecked(ptr))
        }
    }

    /// Constructs a list of only the head and tail, and associated with the given process.
    fn cons<T, U>(&mut self, head: T, tail: U) -> AllocResult<Boxed<Cons>>
    where
        T: Into<Term>,
        U: Into<Term>,
    {
        let cons = Cons::new(head.into(), tail.into());

        unsafe {
            let ptr = self.alloc_layout(Layout::new::<Cons>())?.as_ptr() as *mut Cons;
            ptr.write(cons);

            Ok(Boxed::new_unchecked(ptr))
        }
    }

    fn improper_list_from_iter<I>(
        &mut self,
        iter: I,
        last: Term,
    ) -> AllocResult<Option<Boxed<Cons>>>
    where
        I: DoubleEndedIterator + Iterator<Item = Term>,
    {
        let mut head: *mut Cons = ptr::null_mut();
        let mut acc: Term = last;

        for element in iter.rev() {
            head = self.cons(element, acc)?.as_ptr();
            acc = head.into();
        }

        if head.is_null() {
            // There were no elements in the iterator,
            // which actually makes this a proper list
            if last.is_nil() {
                // Empty list, no elements
                return Ok(None);
            } else if last.is_non_empty_list() {
                // We were given a cons cell as the last element,
                // so just return that
                let tail: Boxed<Cons> = last.dyn_cast();
                return Ok(Some(tail));
            } else {
                // Just a single element list
                return Ok(Some(self.cons(acc, Term::NIL)?));
            }
        }

        Ok(Boxed::new(head))
    }

    fn improper_list_from_slice(
        &mut self,
        slice: &[Term],
        tail: Term,
    ) -> AllocResult<Option<Boxed<Cons>>> {
        self.improper_list_from_iter(slice.iter().copied(), tail)
    }

    fn charlist_from_str(&mut self, s: &str) -> AllocResult<Option<Boxed<Cons>>>
    where
        Self: Sized,
    {
        self.list_from_chars(s.chars())
    }

    /// Constructs a list from the chars and associated with the given process.
    fn list_from_chars(&mut self, chars: Chars) -> AllocResult<Option<Boxed<Cons>>>
    where
        Self: Sized,
    {
        let mut head: *mut Cons = ptr::null_mut();
        let mut acc = Term::NIL;

        for character in chars.rev() {
            let codepoint = self.integer(character)?;
            head = self.cons(codepoint, acc)?.as_ptr();
            acc = head.into();
        }

        Ok(Boxed::new(head))
    }

    fn list_from_iter<I>(&mut self, iter: I) -> AllocResult<Option<Boxed<Cons>>>
    where
        I: DoubleEndedIterator + Iterator<Item = Term>,
    {
        self.improper_list_from_iter(iter, Term::NIL)
    }

    fn list_from_slice(&mut self, slice: &[Term]) -> AllocResult<Option<Boxed<Cons>>> {
        self.improper_list_from_slice(slice, Term::NIL)
    }

    /// Constructs a map and associated with the given process.
    fn map_from_hash_map(&mut self, hash_map: HashMap<Term, Term>) -> AllocResult<Boxed<Map>>
    where
        Self: Sized,
    {
        let boxed = Map::from_hash_map(hash_map).clone_to_heap(self)?;
        let ptr: Boxed<Map> = boxed.dyn_cast();
        Ok(ptr)
    }

    /// Constructs a map and associated with the given process.
    fn map_from_slice(&mut self, slice: &[(Term, Term)]) -> AllocResult<Boxed<Map>>
    where
        Self: Sized,
    {
        let boxed = Map::from_slice(slice).clone_to_heap(self)?;
        let ptr: Boxed<Map> = boxed.dyn_cast();
        Ok(ptr)
    }

    #[inline]
    fn local_pid_with_node_id(
        &mut self,
        node_id: usize,
        number: usize,
        serial: usize,
    ) -> InternalResult<Pid> {
        assert_eq!(node_id, 0);

        Ok(Pid::new(number, serial)?)
    }

    fn external_pid(
        &mut self,
        arc_node: Arc<Node>,
        number: usize,
        serial: usize,
    ) -> InternalResult<Boxed<ExternalPid>>
    where
        Self: Sized,
    {
        let pid = ExternalPid::new(arc_node, number, serial)?.clone_to_heap(self)?;
        let boxed: *mut ExternalPid = pid.dyn_cast();

        Ok(unsafe { Boxed::new_unchecked(boxed) })
    }

    /// Constructs a heap-allocated binary from the given byte slice, and associated with the given
    /// process
    #[inline]
    fn heapbin_from_bytes(&mut self, s: &[u8]) -> AllocResult<Boxed<HeapBin>> {
        HeapBin::from_slice(self, s, Encoding::Raw)
    }

    /// Constructs a heap-allocated binary from the given string, and associated with the given
    /// process
    #[inline]
    fn heapbin_from_str(&mut self, s: &str) -> AllocResult<Boxed<HeapBin>> {
        HeapBin::from_str(self, s)
    }

    /// Constructs a reference-counted binary from the given byte slice, and associated with the
    /// given process
    fn procbin_from_bytes(&mut self, s: &[u8]) -> AllocResult<Boxed<ProcBin>> {
        // Allocates on global heap
        let bin = ProcBin::from_slice(s, Encoding::Raw)?;
        unsafe {
            // Allocates space on the process heap for the header
            let ptr = self.alloc_layout(Layout::new::<ProcBin>())?.as_ptr() as *mut ProcBin;
            // Write the header to the process heap
            ptr.write(bin);
            Ok(Boxed::new_unchecked(ptr))
        }
    }

    /// Constructs a reference-counted binary from the given string, and associated with the given
    /// process
    fn procbin_from_str(&mut self, s: &str) -> AllocResult<Boxed<ProcBin>> {
        // Allocates on global heap
        let bin = ProcBin::from_str(s)?;
        unsafe {
            // Allocates space on the process heap for the header
            let ptr = self.alloc_layout(Layout::new::<ProcBin>())?.as_ptr() as *mut ProcBin;
            // Write the header to the process heap
            ptr.write(bin);
            Ok(Boxed::new_unchecked(ptr))
        }
    }

    /// Creates a `Reference` with the given `number` associated with the Process.
    fn reference(
        &mut self,
        scheduler_id: scheduler::ID,
        number: ReferenceNumber,
    ) -> AllocResult<Boxed<Reference>> {
        let layout = Reference::layout();
        let reference_ptr = unsafe { self.alloc_layout(layout)?.as_ptr() as *mut Reference };
        let reference = Reference::new(scheduler_id, number);

        unsafe {
            // Write header
            reference_ptr.write(reference);
            Ok(Boxed::new_unchecked(reference_ptr))
        }
    }

    fn resource<V: 'static>(&mut self, value: V) -> AllocResult<Boxed<Resource>>
    where
        Self: Sized,
    {
        Resource::from_value(self, Box::new(value), type_name::<V>())
    }

    /// Either returns a `&str` to the pre-existing bytes in the heap binary, process binary, or
    /// aligned subbinary or creates a new aligned binary and returns the bytes from that new
    /// binary.
    fn str_from_binary<'heap>(
        &'heap mut self,
        binary: Term,
    ) -> Result<&'heap str, StrFromBinaryError>
    where
        Self: VirtualAllocator<ProcBin>,
    {
        let bytes = self.bytes_from_binary(binary)?;

        str_from_binary_bytes(bytes)
    }

    /// Constructs a subbinary from the given original, and associated with the given process.
    ///
    /// `original` must be a heap binary or a process binary.  To take the subbinary of a subbinary,
    /// use the first subbinary's original instead and combine the offsets.
    ///
    /// NOTE: If allocation fails for some reason, `Err(Alloc)` is returned, this usually
    /// indicates that a process needs to be garbage collected, but in some cases may indicate
    /// that the global heap is out of space.
    fn subbinary_from_original(
        &mut self,
        original: Term,
        byte_offset: usize,
        bit_offset: u8,
        full_byte_len: usize,
        partial_byte_bit_len: u8,
    ) -> AllocResult<Boxed<SubBinary>> {
        let subbinary = SubBinary::from_original(
            original,
            byte_offset,
            bit_offset,
            full_byte_len,
            partial_byte_bit_len,
        );

        unsafe {
            let ptr = self.alloc_layout(Layout::new::<SubBinary>())?.as_ptr() as *mut SubBinary;
            ptr.write(subbinary);

            Ok(Boxed::new_unchecked(ptr))
        }
    }

    /// Constructs a match context from some boxed binary term
    fn match_context_from_binary<B>(&mut self, binary: Boxed<B>) -> AllocResult<Boxed<MatchContext>>
    where
        B: ?Sized + Bitstring + Encode<Term>,
    {
        let match_ctx = MatchContext::new(binary.into());

        unsafe {
            let ptr =
                self.alloc_layout(Layout::new::<MatchContext>())?.as_ptr() as *mut MatchContext;
            ptr.write(match_ctx);

            Ok(Boxed::new_unchecked(ptr))
        }
    }

    /// Constructs a `Tuple` that needs to be filled with elements and then boxed.
    fn mut_tuple(&mut self, len: usize) -> AllocResult<Boxed<Tuple>> {
        Tuple::new(self, len)
    }

    /// Constructs a `Tuple` from an `Iterator<Item = Term>` and accompanying `len`.
    ///
    /// Be aware that this does not allocate non-immediate terms in `elements` on the process heap,
    /// it is expected that the `iterator` provided is constructed from either immediate terms, or
    /// terms which were returned from other constructor functions, e.g. `binary_from_str`.
    fn tuple_from_iter<I>(&mut self, iterator: I, len: usize) -> AllocResult<Boxed<Tuple>>
    where
        I: Iterator<Item = Term>,
    {
        let mut tuple_box = Tuple::new(self, len)?;
        let tuple_ref = tuple_box.as_mut();
        let elements = tuple_ref.elements_mut();
        let mut elements_ptr = elements.as_mut_ptr();

        // Write each element
        let mut count = 0;
        for (index, element) in iterator.enumerate() {
            assert!(
                index < len,
                "unexpected out of bounds access in tuple_from_iter: len = {}, index = {}",
                len,
                index
            );
            unsafe {
                elements_ptr.write(element);
                elements_ptr = elements_ptr.offset(1);
            }
            count += 1;
        }
        debug_assert_eq!(
            len, count,
            "expected number of elements in iterator to match provided length"
        );

        Ok(tuple_box)
    }

    /// Constructs a `Tuple` from a slice of `Term`
    ///
    /// Be aware that this does not allocate non-immediate terms in `elements` on the process heap,
    /// it is expected that the slice provided is constructed from either immediate terms, or
    /// terms which were returned from other constructor functions, e.g. `binary_from_str`.
    ///
    /// The resulting `Term` is a box pointing to the tuple header, and can itself be used in
    /// a slice passed to `tuple_from_slice` to produce nested tuples.
    fn tuple_from_slice(&mut self, elements: &[Term]) -> AllocResult<Boxed<Tuple>> {
        Tuple::from_slice(self, elements)
    }

    /// Constructs a `Tuple` from slices of `Term`
    ///
    /// Be aware that this does not allocate non-immediate terms in `elements` on the process heap,
    /// it is expected that the slice provided is constructed from either immediate terms, or
    /// terms which were returned from other constructor functions, e.g. `binary_from_str`.
    ///
    /// The resulting `Term` is a box pointing to the tuple header, and can itself be used in
    /// a slice passed to `tuple_from_slice` to produce nested tuples.
    fn tuple_from_slices(&mut self, slices: &[&[Term]]) -> AllocResult<Boxed<Tuple>> {
        let len = slices.iter().map(|slice| slice.len()).sum();
        let mut tuple_box = Tuple::new(self, len)?;

        unsafe {
            let tuple_ref = tuple_box.as_mut();
            let elements = tuple_ref.elements_mut();
            let mut elements_ptr = elements.as_mut_ptr();

            // Write each element
            for slice in slices {
                for element in *slice {
                    elements_ptr.write(*element);
                    elements_ptr = elements_ptr.offset(1);
                }
            }
        }

        Ok(tuple_box)
    }

    /// Clones a `Closure` from an existing `Closure`
    #[inline]
    fn copy_closure(&mut self, closure: Boxed<Closure>) -> AllocResult<Boxed<Closure>> {
        closure.clone_to(self)
    }

    /// Constructs a `Closure` from a slice of `Term`
    ///
    /// Be aware that this does not allocate non-immediate terms in `elements` on the process heap,
    /// it is expected that the slice provided is constructed from either immediate terms, or
    /// terms which were returned from other constructor functions, e.g. `binary_from_str`.
    ///
    /// The resulting `Term` is a box pointing to the closure header, and can itself be used in
    /// a slice passed to `closure_with_env_from_slice` to produce nested closures or tuples.
    fn anonymous_closure_with_env_from_slice(
        &mut self,
        module: Atom,
        index: Index,
        old_unique: OldUnique,
        unique: Unique,
        arity: Arity,
        native: Option<*const c_void>,
        creator: Creator,
        slice: &[Term],
    ) -> AllocResult<Boxed<Closure>> {
<<<<<<< HEAD
        let code =
            code.map(|c| unsafe { NonNull::new_unchecked(mem::transmute::<Code, *mut c_void>(c)) });
=======
>>>>>>> 8a4b749d
        Closure::from_slice(
            self, module, index, old_unique, unique, arity, native, creator, slice,
        )
    }

    /// Constructs a `Closure` from slices of `Term`
    ///
    /// Be aware that this does not allocate non-immediate terms in `elements` on the process heap,
    /// it is expected that the slice provided is constructed from either immediate terms, or
    /// terms which were returned from other constructor functions, e.g. `binary_from_str`.
    ///
    /// The resulting `Term` is a box pointing to the closure header, and can itself be used in
    /// a slice passed to `closure_with_env_from_slice` to produce nested closures or tuples.
    fn anonymous_closure_with_env_from_slices(
        &mut self,
        module: Atom,
        index: Index,
        old_unique: OldUnique,
        unique: Unique,
        arity: Arity,
        native: Option<*const c_void>,
        creator: Creator,
        slices: &[&[Term]],
    ) -> AllocResult<Boxed<Closure>> {
<<<<<<< HEAD
        let code =
            code.map(|c| unsafe { NonNull::new_unchecked(mem::transmute::<Code, *mut c_void>(c)) });
=======
>>>>>>> 8a4b749d
        let len = slices.iter().map(|slice| slice.len()).sum();
        let mut closure_box = Closure::new_anonymous(
            self, module, index, old_unique, unique, arity, native, creator, len,
        )?;

        unsafe {
            let closure_ref = closure_box.as_mut();
            let env_slice = closure_ref.env_slice_mut();
            let mut env_ptr = env_slice.as_mut_ptr();

            // Write each element
            for slice in slices {
                for element in *slice {
                    env_ptr.write(*element);
                    env_ptr = env_ptr.offset(1);
                }
            }
        }

        Ok(closure_box)
    }

    fn export_closure(
        &mut self,
        module: Atom,
        function: Atom,
        arity: u8,
        native: Option<*const c_void>,
    ) -> AllocResult<Boxed<Closure>> {
<<<<<<< HEAD
        let code =
            code.map(|c| unsafe { NonNull::new_unchecked(mem::transmute::<Code, *mut c_void>(c)) });
        Closure::new_export(self, module, function, arity, code)
=======
        Closure::new_export(self, module, function, arity, native)
>>>>>>> 8a4b749d
    }
}

impl<T> TermAlloc for T where T: Heap {}

impl<T, H> TermAlloc for T
where
    H: TermAlloc,
    T: core::ops::DerefMut<Target = H>,
{
}

fn str_from_binary_bytes<'heap>(bytes: &'heap [u8]) -> Result<&'heap str, StrFromBinaryError> {
    match core::str::from_utf8(bytes) {
        Ok(s) => Ok(unsafe { inherit_str_lifetime(s) }),
        Err(utf8_error) => Err(StrFromBinaryError::Utf8Error(utf8_error)),
    }
}<|MERGE_RESOLUTION|>--- conflicted
+++ resolved
@@ -1,12 +1,7 @@
 use core::alloc::Layout;
 use core::any::type_name;
 use core::ffi::c_void;
-<<<<<<< HEAD
-use core::mem;
 use core::ptr::{self, NonNull};
-=======
-use core::ptr;
->>>>>>> 8a4b749d
 use core::str::Chars;
 
 use alloc::sync::Arc;
@@ -544,15 +539,10 @@
         old_unique: OldUnique,
         unique: Unique,
         arity: Arity,
-        native: Option<*const c_void>,
+        native: Option<NonNull<c_void>>,
         creator: Creator,
         slice: &[Term],
     ) -> AllocResult<Boxed<Closure>> {
-<<<<<<< HEAD
-        let code =
-            code.map(|c| unsafe { NonNull::new_unchecked(mem::transmute::<Code, *mut c_void>(c)) });
-=======
->>>>>>> 8a4b749d
         Closure::from_slice(
             self, module, index, old_unique, unique, arity, native, creator, slice,
         )
@@ -573,15 +563,10 @@
         old_unique: OldUnique,
         unique: Unique,
         arity: Arity,
-        native: Option<*const c_void>,
+        native: Option<NonNull<c_void>>,
         creator: Creator,
         slices: &[&[Term]],
     ) -> AllocResult<Boxed<Closure>> {
-<<<<<<< HEAD
-        let code =
-            code.map(|c| unsafe { NonNull::new_unchecked(mem::transmute::<Code, *mut c_void>(c)) });
-=======
->>>>>>> 8a4b749d
         let len = slices.iter().map(|slice| slice.len()).sum();
         let mut closure_box = Closure::new_anonymous(
             self, module, index, old_unique, unique, arity, native, creator, len,
@@ -609,15 +594,9 @@
         module: Atom,
         function: Atom,
         arity: u8,
-        native: Option<*const c_void>,
+        native: Option<NonNull<c_void>>,
     ) -> AllocResult<Boxed<Closure>> {
-<<<<<<< HEAD
-        let code =
-            code.map(|c| unsafe { NonNull::new_unchecked(mem::transmute::<Code, *mut c_void>(c)) });
-        Closure::new_export(self, module, function, arity, code)
-=======
         Closure::new_export(self, module, function, arity, native)
->>>>>>> 8a4b749d
     }
 }
 
