#include "lumen/EIR/Builder/ModuleBuilder.h"

#include "llvm/ADT/APInt.h"
#include "llvm/ADT/ArrayRef.h"
#include "llvm/ADT/Optional.h"
#include "llvm/ADT/SmallVector.h"
#include "llvm/ADT/StringRef.h"
#include "llvm/ADT/StringSwitch.h"
#include "llvm/Support/CBindingWrapping.h"
#include "llvm/Support/ErrorHandling.h"
#include "llvm/Support/ErrorOr.h"
#include "llvm/Support/raw_ostream.h"
#include "llvm/Target/TargetMachine.h"
#include "lumen/EIR/IR/EIROps.h"
#include "lumen/EIR/IR/EIRTypes.h"
#include "lumen/term/Encoding.h"
#include "mlir/Dialect/LLVMIR/LLVMDialect.h"
#include "mlir/Dialect/LLVMIR/LLVMTypes.h"
#include "mlir/Dialect/StandardOps/EDSC/Intrinsics.h"
#include "mlir/IR/StandardTypes.h"
#include "mlir/IR/Verifier.h"

using ::llvm::Optional;
using ::llvm::raw_ostream;
using ::llvm::StringSwitch;
using ::llvm::TargetMachine;

using ::mlir::edsc::appendToBlock;
using ::mlir::edsc::buildInNewBlock;
using ::mlir::edsc::createBlock;
using ::mlir::edsc::OperationBuilder;
using ::mlir::edsc::ScopedContext;
using ::mlir::edsc::ValueBuilder;
using ::mlir::LLVM::LLVMIntegerType;
using ::mlir::LLVM::LLVMStructType;
using ::mlir::LLVM::LLVMType;
using namespace ::mlir::edsc::intrinsics;

namespace LLVM = ::mlir::LLVM;

using std_cmpi = ValueBuilder<::mlir::CmpIOp>;
using llvm_addressof = ValueBuilder<LLVM::AddressOfOp>;
using llvm_bitcast = ValueBuilder<LLVM::BitcastOp>;
using llvm_null = ValueBuilder<LLVM::NullOp>;
using eir_br = OperationBuilder<::lumen::eir::BranchOp>;
using eir_call = OperationBuilder<::lumen::eir::CallOp>;
using eir_invoke = OperationBuilder<::lumen::eir::InvokeOp>;
using eir_cond_br = OperationBuilder<::lumen::eir::CondBranchOp>;
using eir_landingpad = OperationBuilder<::lumen::eir::LandingPadOp>;
using eir_return = OperationBuilder<::lumen::eir::ReturnOp>;
using eir_cast = ValueBuilder<::lumen::eir::CastOp>;
using eir_cmpeq = ValueBuilder<::lumen::eir::CmpEqOp>;
using eir_cmpneq = ValueBuilder<::lumen::eir::CmpNeqOp>;
using eir_cmpgt = ValueBuilder<::lumen::eir::CmpGtOp>;
using eir_cmpgte = ValueBuilder<::lumen::eir::CmpGteOp>;
using eir_cmplt = ValueBuilder<::lumen::eir::CmpLtOp>;
using eir_cmplte = ValueBuilder<::lumen::eir::CmpLteOp>;
using eir_atom = ValueBuilder<::lumen::eir::ConstantAtomOp>;
using eir_nil = ValueBuilder<::lumen::eir::ConstantNilOp>;
using eir_none = ValueBuilder<::lumen::eir::ConstantNoneOp>;
using eir_int = ValueBuilder<::lumen::eir::ConstantIntOp>;
using eir_bigint = ValueBuilder<::lumen::eir::ConstantBigIntOp>;
using eir_float = ValueBuilder<::lumen::eir::ConstantFloatOp>;
using eir_map_insert = OperationBuilder<::lumen::eir::MapInsertOp>;
using eir_map_update = OperationBuilder<::lumen::eir::MapUpdateOp>;
using eir_constant_binary = ValueBuilder<::lumen::eir::ConstantBinaryOp>;
using eir_constant_list = ValueBuilder<::lumen::eir::ConstantListOp>;
using eir_constant_tuple = ValueBuilder<::lumen::eir::ConstantTupleOp>;
using eir_constant_map = ValueBuilder<::lumen::eir::ConstantMapOp>;

DEFINE_SIMPLE_CONVERSION_FUNCTIONS(lumen::eir::FuncOp, MLIRFunctionOpRef);
DEFINE_SIMPLE_CONVERSION_FUNCTIONS(lumen::eir::ModuleBuilder,
                                   MLIRModuleBuilderRef);

namespace lumen {
namespace eir {

inline raw_ostream &operator<<(raw_ostream &os, EirTypeTag::TypeTag tag) {
  auto i = static_cast<uint32_t>(tag);
  os << "eir.term_kind(raw=" << i << ", val=";
  switch (tag) {
#define EIR_TERM_KIND(Name, Val) \
  case EirTypeTag::Name: {       \
    os << #Name;                 \
    break;                       \
  }
#define FIRST_EIR_TERM_KIND(Name, Val) EIR_TERM_KIND(Name, Val)
#include "lumen/EIR/IR/EIREncoding.h.inc"
  }
  os << ")";
  return os;
}

static Type fromRust(Builder &builder, const EirType *wrapper) {
  EirTypeTag::TypeTag t = wrapper->any.tag;
  auto *context = builder.getContext();
  switch (t) {
    case EirTypeTag::None:
      return builder.getType<NoneType>();
    case EirTypeTag::Term:
      return builder.getType<TermType>();
    case EirTypeTag::List:
      return builder.getType<ListType>();
    case EirTypeTag::Number:
      return builder.getType<NumberType>();
    case EirTypeTag::Integer:
      return builder.getType<IntegerType>();
    case EirTypeTag::Float:
      return builder.getType<eir::FloatType>();
    case EirTypeTag::Atom:
      return builder.getType<AtomType>();
    case EirTypeTag::Boolean:
      return builder.getType<BooleanType>();
    case EirTypeTag::Fixnum:
      return builder.getType<FixnumType>();
    case EirTypeTag::BigInt:
      return builder.getType<BigIntType>();
    case EirTypeTag::Nil:
      return builder.getType<NilType>();
    case EirTypeTag::Cons:
      return builder.getType<ConsType>();
    case EirTypeTag::Tuple: {
      auto arity = wrapper->tuple.arity;
      return builder.getType<eir::TupleType>(arity);
    }
    case EirTypeTag::Closure:
      return builder.getType<ClosureType>();
    case EirTypeTag::Map:
      return builder.getType<MapType>();
    case EirTypeTag::Binary:
      return builder.getType<BinaryType>();
    case EirTypeTag::HeapBin:
      return builder.getType<HeapBinType>();
    case EirTypeTag::Box: {
      auto elementType = builder.getType<TermType>();
      return BoxType::get(elementType);
    }
    default:
      llvm::outs() << t << "\n";
      llvm::report_fatal_error("Unrecognized EirTypeTag.");
  }
}

Type ModuleBuilder::getArgType(const Arg *arg) {
  return fromRust(builder, &arg->ty);
}

bool unwrapValues(MLIRValueRef *argv, unsigned argc,
                  SmallVectorImpl<Value> &list) {
  if (argc < 1) {
    return false;
  }
  ArrayRef<MLIRValueRef> args(argv, argv + argc);
  for (auto it = args.begin(); it != args.end(); it++) {
    Value arg = unwrap(*it);
    assert(arg != nullptr);
    list.push_back(arg);
  }
  return true;
}

static Value getOrInsertGlobal(OpBuilder &builder, ModuleOp &mod, Location loc,
                               StringRef name, LLVMType valueTy,
                               bool isConstant, LLVM::Linkage linkage,
                               LLVM::ThreadLocalMode tlsMode, Attribute value);

//===----------------------------------------------------------------------===//
// ModuleBuilder
//===----------------------------------------------------------------------===//

extern "C" MLIRModuleBuilderRef MLIRCreateModuleBuilder(
    MLIRContextRef context, const char *name, SourceLocation sl,
    LLVMTargetMachineRef tm) {
  MLIRContext *ctx = unwrap(context);
  TargetMachine *targetMachine = unwrap(tm);
  StringRef moduleName(name);
  StringRef filename(sl.filename);

  auto archType = targetMachine->getTargetTriple().getArch();
  auto pointerSizeInBits =
      targetMachine->createDataLayout().getPointerSizeInBits(0);
  bool supportsNanboxing = archType == llvm::Triple::ArchType::x86_64;
  auto encoding = lumen::Encoding{pointerSizeInBits, supportsNanboxing};
  auto immediateMask = lumen_immediate_mask(&encoding);
  auto maxAllowedImmediateVal =
      APInt(64, immediateMask.maxAllowedValue, /*signed=*/false);
  auto immediateBits = maxAllowedImmediateVal.getActiveBits();
  Location loc = mlir::FileLineColLoc::get(filename, sl.line, sl.column, ctx);
  return wrap(
      new ModuleBuilder(*ctx, moduleName, loc, targetMachine, immediateBits));
}

ModuleBuilder::ModuleBuilder(MLIRContext &context, StringRef name, Location loc,
                             const TargetMachine *targetMachine,
                             unsigned immediateBits)
    : builder(&context),
      targetMachine(targetMachine),
      immediateBitWidth(immediateBits) {
  // Create an empty module into which we can codegen functions
  theModule = builder.create<mlir::ModuleOp>(loc, name);
  assert(theModule != nullptr);
}

extern "C" void MLIRDumpModule(MLIRModuleBuilderRef b) {
  ModuleBuilder *builder = unwrap(b);
  builder->dump();
}

void ModuleBuilder::dump() {
  if (theModule) theModule.dump();
}

ModuleBuilder::~ModuleBuilder() {
  if (theModule) theModule.erase();
}

extern "C" MLIRModuleRef MLIRFinalizeModuleBuilder(MLIRModuleBuilderRef b) {
  ModuleBuilder *builder = unwrap(b);
  auto finished = builder->finish();
  delete builder;

  // Move to the heap
  return wrap(new mlir::ModuleOp(finished));
}

mlir::ModuleOp ModuleBuilder::finish() {
  mlir::ModuleOp finished;
  std::swap(finished, theModule);
  return finished;
}

//===----------------------------------------------------------------------===//
// Functions
//===----------------------------------------------------------------------===//

extern "C" FunctionDeclResult MLIRCreateFunction(MLIRModuleBuilderRef b,
                                                 MLIRLocationRef locref,
                                                 const char *name,
                                                 const Arg *argv, int argc,
                                                 EirType *type) {
  ModuleBuilder *builder = unwrap(b);
  Location loc = unwrap(locref);
  StringRef functionName(name);
  llvm::SmallVector<Arg, 2> functionArgs(argv, argv + argc);
  auto fun = builder->create_function(loc, functionName, functionArgs, type);
  if (!fun) return {nullptr, nullptr};

  MLIRFunctionOpRef funRef = wrap(new FuncOp(fun));
  FuncOp *tempFun = unwrap(funRef);
  auto *entryBlock = tempFun->addEntryBlock();
  builder->position_at_end(entryBlock);
  MLIRBlockRef entry = wrap(entryBlock);

  return {funRef, entry};
}

FuncOp ModuleBuilder::getOrDeclareFunction(StringRef symbol, Type resultTy,
                                           bool isVarArg,
                                           ArrayRef<Type> argTypes) {
  Operation *funcOp = SymbolTable::lookupNearestSymbolFrom(theModule, symbol);
  if (funcOp) return dyn_cast_or_null<FuncOp>(funcOp);

  // Create a function declaration for the symbol
  FunctionType fnTy;
  if (resultTy) {
    fnTy = builder.getFunctionType(argTypes, ArrayRef<Type>{resultTy});
  } else {
    fnTy = builder.getFunctionType(argTypes, ArrayRef<Type>{});
  }

  auto ip = builder.saveInsertionPoint();
  builder.setInsertionPointToStart(theModule.getBody());
  auto op = builder.create<FuncOp>(theModule.getLoc(), symbol, fnTy);
  if (isVarArg) {
    op.setAttr("std.varargs", builder.getBoolAttr(true));
  }
  builder.restoreInsertionPoint(ip);

  return op;
}

FuncOp ModuleBuilder::create_function(Location loc, StringRef functionName,
                                      SmallVectorImpl<Arg> &functionArgs,
                                      EirType *resultType) {
  llvm::SmallVector<Type, 2> argTypes;
  argTypes.reserve(functionArgs.size());
  for (auto it = functionArgs.begin(); it != functionArgs.end(); it++) {
    Type type = getArgType(it);
    if (!type) return nullptr;
    argTypes.push_back(type);
  }

  // All generated functions get our custom exception handling personality
  Type i32Ty = builder.getIntegerType(32);
  auto personalityFn =
      getOrDeclareFunction("lumen_eh_personality", i32Ty, /*vararg=*/true);
  auto personalityFnSymbol = builder.getSymbolRefAttr("lumen_eh_personality");
  auto personalityAttr =
      builder.getNamedAttr("personality", personalityFnSymbol);

  ArrayRef<NamedAttribute> attrs({personalityAttr});

  if (resultType->any.tag == EirTypeTag::None) {
    auto fnType = builder.getFunctionType(argTypes, llvm::None);
    return FuncOp::create(loc, functionName, fnType, attrs);
  } else {
    auto fnType =
        builder.getFunctionType(argTypes, fromRust(builder, resultType));
    return FuncOp::create(loc, functionName, fnType, attrs);
  }
}

extern "C" void MLIRAddFunction(MLIRModuleBuilderRef b, MLIRFunctionOpRef f) {
  ModuleBuilder *builder = unwrap(b);
  FuncOp *fun = unwrap(f);
  builder->add_function(*fun);
}

void ModuleBuilder::add_function(FuncOp f) { theModule.push_back(f); }

extern "C" MLIRValueRef MLIRBuildClosure(MLIRModuleBuilderRef b,
                                         eir::Closure *closure) {
  ModuleBuilder *builder = unwrap(b);
  return wrap(builder->build_closure(closure));
}

Value ModuleBuilder::build_closure(Closure *closure) {
  llvm::SmallVector<Value, 2> args;
  unwrapValues(closure->env, closure->envLen, args);
  Location loc = unwrap(closure->loc);
  auto op = builder.create<ClosureOp>(loc, closure, args);
  assert(op.getNumResults() == 1 && "unsupported number of results");
  return op.getResult(0);
}

extern "C" bool MLIRBuildUnpackEnv(MLIRModuleBuilderRef b,
                                   MLIRLocationRef locref, MLIRValueRef ev,
                                   MLIRValueRef *values, unsigned numValues) {
  assert(numValues > 0 && "expected env size of 1 or more");
  ModuleBuilder *builder = unwrap(b);
  Location loc = unwrap(locref);
  Value envBox = unwrap(ev);
  auto opBuilder = builder->getBuilder();
  Value env = opBuilder.create<CastOp>(
      loc, envBox, BoxType::get(opBuilder.getType<ClosureType>()));
  for (auto i = 0; i < numValues; i++) {
    values[i] = wrap(builder->build_unpack_op(loc, env, i));
  }
  return true;
}

Value ModuleBuilder::build_unpack_op(Location loc, Value env, unsigned index) {
  auto unpack = builder.create<UnpackEnvOp>(loc, env, index);
  return unpack.getResult();
}

//===----------------------------------------------------------------------===//
// Blocks
//===----------------------------------------------------------------------===//

extern "C" MLIRValueRef MLIRGetCurrentBlockArgument(MLIRModuleBuilderRef b,
                                                    unsigned id) {
  ModuleBuilder *builder = unwrap(b);
  Block *block = builder->getBlock();
  assert(block != nullptr);
  return wrap(block->getArgument(id));
}

Block *ModuleBuilder::getBlock() { return builder.getBlock(); }

extern "C" MLIRValueRef MLIRGetBlockArgument(MLIRBlockRef b, unsigned id) {
  Block *block = unwrap(b);
  Value arg = block->getArgument(id);
  return wrap(arg);
}

extern "C" MLIRBlockRef MLIRAppendBasicBlock(MLIRModuleBuilderRef b,
                                             MLIRFunctionOpRef f,
                                             const Arg *argv, unsigned argc) {
  ModuleBuilder *builder = unwrap(b);
  FuncOp *fun = unwrap(f);
  auto *block = builder->add_block(*fun);
  if (!block) return nullptr;

  builder->position_at_end(block);

  if (argc > 0) {
    ArrayRef<Arg> args(argv, argv + argc);
    for (auto it = args.begin(); it != args.end(); ++it) {
      Type type = builder->getArgType(it);
      block->addArgument(type);
    }
  }
  assert((block->getNumArguments() == argc) &&
         "number of block arguments doesn't match requested arity!");
  return wrap(block);
}

Block *ModuleBuilder::add_block(FuncOp &f) { return f.addBlock(); }

extern "C" void MLIRBlockPositionAtEnd(MLIRModuleBuilderRef b,
                                       MLIRBlockRef blk) {
  ModuleBuilder *builder = unwrap(b);
  Block *block = unwrap(blk);
  builder->position_at_end(block);
}

void ModuleBuilder::position_at_end(Block *block) {
  builder.setInsertionPointToEnd(block);
}

//===----------------------------------------------------------------------===//
// BranchOp
//===----------------------------------------------------------------------===//

extern "C" void MLIRBuildBr(MLIRModuleBuilderRef b, MLIRLocationRef locref,
                            MLIRBlockRef destBlk, MLIRValueRef *argv,
                            unsigned argc) {
  ModuleBuilder *builder = unwrap(b);
  Location loc = unwrap(locref);
  Block *dest = unwrap(destBlk);
  if (argc > 0) {
    llvm::SmallVector<Value, 2> args;
    unwrapValues(argv, argc, args);
    builder->build_br(loc, dest, args);
  } else {
    builder->build_br(loc, dest);
  }
}

void ModuleBuilder::build_br(Location loc, Block *dest, ValueRange destArgs) {
  builder.create<BranchOp>(loc, dest, destArgs);
}

//===----------------------------------------------------------------------===//
// IfOp
//===----------------------------------------------------------------------===//

extern "C" void MLIRBuildIf(MLIRModuleBuilderRef b, MLIRLocationRef locref,
                            MLIRValueRef val, MLIRBlockRef y,
                            MLIRValueRef *yArgv, unsigned yArgc, MLIRBlockRef n,
                            MLIRValueRef *nArgv, unsigned nArgc, MLIRBlockRef o,
                            MLIRValueRef *oArgv, unsigned oArgc) {
  ModuleBuilder *builder = unwrap(b);
  Location loc = unwrap(locref);
  Value value = unwrap(val);
  Block *yes = unwrap(y);
  Block *no = unwrap(n);
  Block *other = unwrap(o);
  // Unwrap block args
  SmallVector<Value, 1> yesArgs;
  unwrapValues(yArgv, yArgc, yesArgs);
  SmallVector<Value, 1> noArgs;
  unwrapValues(nArgv, nArgc, noArgs);
  SmallVector<Value, 1> otherArgs;
  unwrapValues(oArgv, oArgc, otherArgs);
  // Construct operation
  builder->build_if(loc, value, yes, no, other, yesArgs, noArgs, otherArgs);
}

void ModuleBuilder::build_if(Location loc, Value value, Block *yes, Block *no,
                             Block *other, SmallVectorImpl<Value> &yesArgs,
                             SmallVectorImpl<Value> &noArgs,
                             SmallVectorImpl<Value> &otherArgs) {
  //  Create the `if`, if necessary
  bool withOtherwiseRegion = other != nullptr;
  Value isTrue = value;
  if (!value.getType().isa<BooleanType>()) {
    // The condition is not boolean, so we need to do a comparison
    auto trueConst = builder.create<ConstantAtomOp>(loc, true);
    isTrue = builder.create<CmpEqOp>(loc, value, trueConst, /*strict=*/true);
  }

  if (!other) {
    // No need to do any additional comparisons
    builder.create<CondBranchOp>(loc, isTrue, yes, yesArgs, no, noArgs);
    return;
  }

  // Otherwise we need an additional check to see if we use the otherwise branch
  auto falseConst = builder.create<ConstantAtomOp>(loc, false);
  Value isFalse =
      builder.create<CmpEqOp>(loc, value, falseConst, /*strict=*/true);

  Block *currentBlock = builder.getBlock();
  Block *falseBlock = currentBlock->splitBlock(falseConst);

  builder.setInsertionPointToEnd(falseBlock);
  builder.create<CondBranchOp>(loc, isFalse, no, noArgs, other, otherArgs);

  // Go back to original block and insert conditional branch for first
  // comparison
  builder.setInsertionPointToEnd(currentBlock);
  builder.create<CondBranchOp>(loc, isTrue, yes, yesArgs, falseBlock,
                               ArrayRef<Value>{});
  return;
}

//===----------------------------------------------------------------------===//
// MatchOp
//===----------------------------------------------------------------------===//

extern "C" void MLIRBuildMatchOp(MLIRModuleBuilderRef b, eir::Match op) {
  ModuleBuilder *builder = unwrap(b);
  builder->build_match(op);
}

std::unique_ptr<MatchPattern> ModuleBuilder::convertMatchPattern(
    const MLIRMatchPattern &inPattern) {
  auto tag = inPattern.tag;
  switch (tag) {
    default:
      llvm_unreachable("unrecognized match pattern tag!");
    case MatchPatternType::Any:
      return std::unique_ptr<AnyPattern>(new AnyPattern());
    case MatchPatternType::Cons:
      return std::unique_ptr<ConsPattern>(new ConsPattern());
    case MatchPatternType::Tuple:
      return std::unique_ptr<TuplePattern>(
          new TuplePattern(inPattern.payload.i));
    case MatchPatternType::MapItem:
      return std::unique_ptr<MapPattern>(
          new MapPattern(unwrap(inPattern.payload.v)));
    case MatchPatternType::IsType: {
      auto t = &inPattern.payload.t;
      return std::unique_ptr<IsTypePattern>(
          new IsTypePattern(fromRust(builder, t)));
    }
    case MatchPatternType::Value:
      return std::unique_ptr<ValuePattern>(
          new ValuePattern(unwrap(inPattern.payload.v)));
    case MatchPatternType::Binary:
      auto payload = inPattern.payload.b;
      auto sizePtr = payload.size;
      if (sizePtr == nullptr) {
        return std::unique_ptr<BinaryPattern>(
            new BinaryPattern(inPattern.payload.b.spec));
      } else {
        Value size = unwrap(sizePtr);
        return std::unique_ptr<BinaryPattern>(
            new BinaryPattern(inPattern.payload.b.spec, size));
      }
  }
}

void ModuleBuilder::build_match(Match op) {
  // Convert FFI types into internal MLIR representation
  Value selector = unwrap(op.selector);
  Location loc = unwrap(op.loc);
  SmallVector<MatchBranch, 2> branches;

  ArrayRef<MLIRMatchBranch> inBranches(op.branches,
                                       op.branches + op.numBranches);
  for (auto &inBranch : inBranches) {
    // Extract destination block and base arguments
    Block *dest = unwrap(inBranch.dest);
    Location branchLoc = unwrap(inBranch.loc);
    SmallVector<Value, 1> destArgs;
    if (inBranch.destArgc > 0) {
      ArrayRef<MLIRValueRef> inDestArgs(inBranch.destArgv,
                                        inBranch.destArgv + inBranch.destArgc);
      for (auto argRef : inDestArgs) {
        Value arg = unwrap(argRef);
        destArgs.push_back(arg);
      }
    }
    // Convert match pattern payload
    auto pattern = convertMatchPattern(inBranch.pattern);
    // Create internal branch type
    MatchBranch branch(branchLoc, dest, destArgs, std::move(pattern));
    branches.push_back(std::move(branch));
  }

  // We don't use an explicit operation for matches, as currently
  // there isn't enough structure in place to allow nested regions
  // to reference blocks from containing ops
  lumen::eir::lowerPatternMatch(builder, loc, selector, branches);
}

//===----------------------------------------------------------------------===//
// UnreachableOp
//===----------------------------------------------------------------------===//

extern "C" void MLIRBuildUnreachable(MLIRModuleBuilderRef b,
                                     MLIRLocationRef locref) {
  ModuleBuilder *builder = unwrap(b);
  Location loc = unwrap(locref);
  builder->build_unreachable(loc);
}

void ModuleBuilder::build_unreachable(Location loc) {
  builder.create<UnreachableOp>(loc);
}

//===----------------------------------------------------------------------===//
// ReturnOp
//===----------------------------------------------------------------------===//

extern "C" void MLIRBuildReturn(MLIRModuleBuilderRef b, MLIRLocationRef locref,
                                MLIRValueRef value) {
  ModuleBuilder *builder = unwrap(b);
  Location loc = unwrap(locref);
  builder->build_return(loc, unwrap(value));
}

void ModuleBuilder::build_return(Location loc, Value value) {
  ScopedContext scope(builder, loc);

  if (!value) {
    builder.create<ReturnOp>(loc);
  } else {
    Block *block = builder.getBlock();
    auto func = cast<FuncOp>(block->getParentOp());
    auto resultTypes = func.getCallableResults();
    Type expectedType = resultTypes.front();
    Type valueType = value.getType();
    if (expectedType == valueType) {
      builder.create<ReturnOp>(loc, value);
    } else {
      Value cast = eir_cast(value, expectedType);
      builder.create<ReturnOp>(loc, cast);
    }
  }
}

//===----------------------------------------------------------------------===//
// TraceCaptureOp/TraceConstructOp
//===----------------------------------------------------------------------===//

extern "C" void MLIRBuildTraceCaptureOp(MLIRModuleBuilderRef b,
                                        MLIRLocationRef locref, MLIRBlockRef d,
                                        MLIRValueRef *argv, unsigned argc) {
  ModuleBuilder *builder = unwrap(b);
  Location loc = unwrap(locref);
  Block *dest = unwrap(d);
  if (argc > 0) {
    ArrayRef<MLIRValueRef> args(argv, argv + argc);
    builder->build_trace_capture_op(loc, dest, args);
  } else {
    builder->build_trace_capture_op(loc, dest);
  }
}

void ModuleBuilder::build_trace_capture_op(Location loc, Block *dest,
                                           ArrayRef<MLIRValueRef> destArgs) {
  auto termType = TermType::get(builder.getContext());
  auto captureOp = builder.create<TraceCaptureOp>(loc, termType);
  auto capture = captureOp.getResult();

  SmallVector<Value, 1> extendedArgs;
  extendedArgs.push_back(capture);
  for (auto destArg : destArgs) {
    Value arg = unwrap(destArg);
    extendedArgs.push_back(arg);
  }

  builder.create<BranchOp>(loc, dest, extendedArgs);
}

extern "C" MLIRValueRef MLIRBuildTraceConstructOp(MLIRModuleBuilderRef b,
                                                  MLIRLocationRef locref,
                                                  MLIRValueRef t) {
  ModuleBuilder *builder = unwrap(b);
  Location loc = unwrap(locref);
  Value trace = unwrap(t);
  return wrap(builder->build_trace_construct_op(loc, trace));
}

Value ModuleBuilder::build_trace_construct_op(Location loc, Value trace) {
  builder.create<TraceConstructOp>(loc, trace);
}

//===----------------------------------------------------------------------===//
// MapOp
//===----------------------------------------------------------------------===//

extern "C" void MLIRBuildMapOp(MLIRModuleBuilderRef b, MapUpdate op) {
  ModuleBuilder *builder = unwrap(b);
  builder->build_map_update(op);
}

void ModuleBuilder::build_map_update(MapUpdate op) {
  Location loc = unwrap(op.loc);
  ScopedContext scope(builder, loc);

  ArrayRef<MapAction> actions(op.actionsv, op.actionsv + op.actionsc);
  Value map = unwrap(op.map);
  // Each insert or update implicitly branches to a continuation block for the
  // next insert/update; the last continuation block simply branches
  // unconditionally to the ok block
  Block *current = builder.getInsertionBlock();
  Block *ok;
  Block *err = unwrap(op.err);

  // For empty maps, we simply branch to the continuation block
  if (actions.size() == 0) {
    ok = unwrap(op.ok);
    builder.create<BranchOp>(loc, ok, ValueRange{map});
    return;
  }

  auto termType = builder.getType<TermType>();

  unsigned numActions = actions.size();
  unsigned lastAction = numActions - 1;
  for (unsigned i = 0; i < numActions; i++) {
    MapAction action = actions[i];
    Value key = unwrap(action.key);
    Value val = unwrap(action.value);
    // Create the continuation block, which expects the updated map as arg;
    // as well as the error block. Use the ok/error blocks provided as part
    // of the op if this is the last action being generated
    if (i == lastAction) {
      ok = unwrap(op.ok);
    } else {
      ok = builder.createBlock(err, {termType});
    }
    builder.setInsertionPointToEnd(current);
    switch (action.action) {
      case MapActionType::Insert: {
        auto op = builder.create<MapInsertOp>(loc, map, key, val);
        Value newMap = op.getResult(0);
        assert(newMap && "expected result #0");
        Value newMapAsTerm = eir_cast(newMap, termType);
        Value isOk = op.getResult(1);
        assert(isOk && "expected result #1");
        builder.create<CondBranchOp>(loc, isOk, ok, ValueRange{newMapAsTerm},
                                     err, ValueRange{key});
        break;
      }
      case MapActionType::Update: {
        auto op = builder.create<MapUpdateOp>(loc, map, key, val);
        Value newMap = op.getResult(0);
        assert(newMap && "expected result #0");
        Value newMapAsTerm = eir_cast(newMap, termType);
        Value isOk = op.getResult(1);
        assert(isOk && "expected result #1");
        builder.create<CondBranchOp>(loc, isOk, ok, ValueRange{newMapAsTerm},
                                     err, ValueRange{key});
        break;
      }
      default:
        llvm::report_fatal_error(
            "tried to construct map update op with invalid type");
    }
    current = ok;
    // We need to update the `map` pointer, since we're implicitly in a new
    // block on the next iteration
    map = current->getArgument(0);
  }
}

//===----------------------------------------------------------------------===//
// Binary Operators
//===----------------------------------------------------------------------===//

extern "C" MLIRValueRef MLIRBuildIsEqualOp(MLIRModuleBuilderRef b,
                                           MLIRLocationRef locref,
                                           MLIRValueRef l, MLIRValueRef r,
                                           bool isExact) {
  ModuleBuilder *builder = unwrap(b);
  Location loc = unwrap(locref);
  Value lhs = unwrap(l);
  Value rhs = unwrap(r);
  return wrap(builder->build_is_equal(loc, lhs, rhs, isExact));
}

Value ModuleBuilder::build_is_equal(Location loc, Value lhs, Value rhs,
                                    bool isExact) {
  ScopedContext scope(builder, loc);
  return eir_cmpeq(lhs, rhs, isExact);
}

extern "C" MLIRValueRef MLIRBuildIsNotEqualOp(MLIRModuleBuilderRef b,
                                              MLIRLocationRef locref,
                                              MLIRValueRef l, MLIRValueRef r,
                                              bool isExact) {
  ModuleBuilder *builder = unwrap(b);
  Location loc = unwrap(locref);
  Value lhs = unwrap(l);
  Value rhs = unwrap(r);
  return wrap(builder->build_is_not_equal(loc, lhs, rhs, isExact));
}

Value ModuleBuilder::build_is_not_equal(Location loc, Value lhs, Value rhs,
                                        bool isExact) {
  ScopedContext scope(builder, loc);
  return eir_cmpneq(lhs, rhs, isExact);
}

extern "C" MLIRValueRef MLIRBuildLessThanOrEqualOp(MLIRModuleBuilderRef b,
                                                   MLIRLocationRef locref,
                                                   MLIRValueRef l,
                                                   MLIRValueRef r) {
  ModuleBuilder *builder = unwrap(b);
  Location loc = unwrap(locref);
  Value lhs = unwrap(l);
  Value rhs = unwrap(r);
  return wrap(builder->build_is_less_than_or_equal(loc, lhs, rhs));
}

Value ModuleBuilder::build_is_less_than_or_equal(Location loc, Value lhs,
                                                 Value rhs) {
  ScopedContext scope(builder, loc);
  return eir_cmplte(lhs, rhs);
}

extern "C" MLIRValueRef MLIRBuildLessThanOp(MLIRModuleBuilderRef b,
                                            MLIRLocationRef locref,
                                            MLIRValueRef l, MLIRValueRef r) {
  ModuleBuilder *builder = unwrap(b);
  Location loc = unwrap(locref);
  Value lhs = unwrap(l);
  Value rhs = unwrap(r);
  return wrap(builder->build_is_less_than(loc, lhs, rhs));
}

Value ModuleBuilder::build_is_less_than(Location loc, Value lhs, Value rhs) {
  ScopedContext scope(builder, loc);
  return eir_cmplt(lhs, rhs);
}

extern "C" MLIRValueRef MLIRBuildGreaterThanOrEqualOp(MLIRModuleBuilderRef b,
                                                      MLIRLocationRef locref,
                                                      MLIRValueRef l,
                                                      MLIRValueRef r) {
  ModuleBuilder *builder = unwrap(b);
  Location loc = unwrap(locref);
  Value lhs = unwrap(l);
  Value rhs = unwrap(r);
  return wrap(builder->build_is_greater_than_or_equal(loc, lhs, rhs));
}

Value ModuleBuilder::build_is_greater_than_or_equal(Location loc, Value lhs,
                                                    Value rhs) {
  ScopedContext scope(builder, loc);
  return eir_cmpgte(lhs, rhs);
}

extern "C" MLIRValueRef MLIRBuildGreaterThanOp(MLIRModuleBuilderRef b,
                                               MLIRLocationRef locref,
                                               MLIRValueRef l, MLIRValueRef r) {
  ModuleBuilder *builder = unwrap(b);
  Location loc = unwrap(locref);
  Value lhs = unwrap(l);
  Value rhs = unwrap(r);
  return wrap(builder->build_is_greater_than(loc, lhs, rhs));
}

Value ModuleBuilder::build_is_greater_than(Location loc, Value lhs, Value rhs) {
  ScopedContext scope(builder, loc);
  return eir_cmpgt(lhs, rhs);
}

//===----------------------------------------------------------------------===//
// Logical Operators
//===----------------------------------------------------------------------===//

extern "C" MLIRValueRef MLIRBuildLogicalAndOp(MLIRModuleBuilderRef b,
                                              MLIRLocationRef locref,
                                              MLIRValueRef l, MLIRValueRef r) {
  ModuleBuilder *builder = unwrap(b);
  Location loc = unwrap(locref);
  Value lhs = unwrap(l);
  Value rhs = unwrap(r);
  return wrap(builder->build_logical_and(loc, lhs, rhs));
}

Value ModuleBuilder::build_logical_and(Location loc, Value lhs, Value rhs) {
  auto op = builder.create<LogicalAndOp>(loc, lhs, rhs);
  return op.getResult();
}

extern "C" MLIRValueRef MLIRBuildLogicalOrOp(MLIRModuleBuilderRef b,
                                             MLIRLocationRef locref,
                                             MLIRValueRef l, MLIRValueRef r) {
  ModuleBuilder *builder = unwrap(b);
  Location loc = unwrap(locref);
  Value lhs = unwrap(l);
  Value rhs = unwrap(r);
  return wrap(builder->build_logical_or(loc, lhs, rhs));
}

Value ModuleBuilder::build_logical_or(Location loc, Value lhs, Value rhs) {
  auto op = builder.create<LogicalOrOp>(loc, lhs, rhs);
  return op.getResult();
}

//===----------------------------------------------------------------------===//
// Function Calls
//===----------------------------------------------------------------------===//

#define INTRINSIC_BUILDER(Alias, Op)                                    \
  static Optional<Value> Alias(ModuleBuilder *modBuilder, Location loc, \
                               ArrayRef<Value> args) {                  \
    auto builder = modBuilder->getBuilder();                            \
    auto op = builder.create<Op>(loc, args);                            \
                                                                        \
    return op.getResult();                                              \
  }

INTRINSIC_BUILDER(buildIntrinsicPrintOp, PrintOp);
INTRINSIC_BUILDER(buildIntrinsicAddOp, AddOp);
INTRINSIC_BUILDER(buildIntrinsicSubOp, SubOp);
INTRINSIC_BUILDER(buildIntrinsicNegOp, NegOp);
INTRINSIC_BUILDER(buildIntrinsicMulOp, MulOp);
INTRINSIC_BUILDER(buildIntrinsicDivOp, DivOp);
INTRINSIC_BUILDER(buildIntrinsicRemOp, RemOp);
INTRINSIC_BUILDER(buildIntrinsicFDivOp, FDivOp);
INTRINSIC_BUILDER(buildIntrinsicBslOp, BslOp);
INTRINSIC_BUILDER(buildIntrinsicBsrOp, BsrOp);
INTRINSIC_BUILDER(buildIntrinsicBandOp, BandOp);
// INTRINSIC_BUILDER(buildIntrinsicBnotOp, BnotOp);
INTRINSIC_BUILDER(buildIntrinsicBorOp, BorOp);
INTRINSIC_BUILDER(buildIntrinsicBxorOp, BxorOp);
INTRINSIC_BUILDER(buildIntrinsicCmpEqOp, CmpEqOp);
INTRINSIC_BUILDER(buildIntrinsicCmpNeqOp, CmpNeqOp);
INTRINSIC_BUILDER(buildIntrinsicCmpLtOp, CmpLtOp);
INTRINSIC_BUILDER(buildIntrinsicCmpLteOp, CmpLteOp);
INTRINSIC_BUILDER(buildIntrinsicCmpGtOp, CmpGtOp);
INTRINSIC_BUILDER(buildIntrinsicCmpGteOp, CmpGteOp);

#define ERROR_SYMBOL 46
#define THROW_SYMBOL 58
#define EXIT_SYMBOL 59

static Optional<Value> buildIntrinsicError1Op(ModuleBuilder *modBuilder,
                                              Location loc,
                                              ArrayRef<Value> args) {
  auto builder = modBuilder->getBuilder();
  APInt id(modBuilder->immediateBitWidth, ERROR_SYMBOL, /*signed=*/false);
  auto aError = builder.create<ConstantAtomOp>(loc, id, "error");
  Value kind = aError.getResult();
  Value reason = args.front();
  Type traceTy = builder.getType<TraceRefType>();
  Value trace = builder.create<TraceCaptureOp>(loc, traceTy);
  builder.create<ThrowOp>(loc, kind, reason, trace);

  return llvm::None;
}

static Optional<Value> buildIntrinsicError2Op(ModuleBuilder *modBuilder,
                                              Location loc,
                                              ArrayRef<Value> args) {
  auto builder = modBuilder->getBuilder();
  APInt id(modBuilder->immediateBitWidth, ERROR_SYMBOL, /*signed=*/false);
  auto aError = builder.create<ConstantAtomOp>(loc, id, "error");
  Value kind = aError.getResult();
  Value reason = args[0];
  Value where = args[1];
  auto tuple = builder.create<TupleOp>(loc, ArrayRef<Value>{reason, where});
  Value errorReason = tuple.getResult();
  Type traceTy = builder.getType<TraceRefType>();
  Value trace = builder.create<TraceCaptureOp>(loc, traceTy);
  builder.create<ThrowOp>(loc, kind, errorReason, trace);

  return llvm::None;
}

<<<<<<< HEAD
static Optional<Value> buildIntrinsicExit1Op(ModuleBuilder *modBuilder,
                                             Location loc,
                                             ArrayRef<Value> args) {
  auto builder = modBuilder->getBuilder();
  APInt id(modBuilder->immediateBitWidth, ERROR_SYMBOL, /*signed=*/false);
  auto aExit = builder.create<ConstantAtomOp>(loc, id, "exit");
  Value kind = aExit.getResult();
  Value reason = args.front();
  Type traceTy = builder.getType<TraceRefType>();
  Value trace = builder.create<TraceCaptureOp>(loc, traceTy);
  builder.create<ThrowOp>(loc, kind, reason, trace);

  return llvm::None;
}

=======
>>>>>>> c94715cf
static Optional<Value> buildIntrinsicThrowOp(ModuleBuilder *modBuilder,
                                             Location loc,
                                             ArrayRef<Value> args) {
  auto builder = modBuilder->getBuilder();
  APInt id(modBuilder->immediateBitWidth, THROW_SYMBOL, /*signed=*/false);
  auto aThrow = builder.create<ConstantAtomOp>(loc, id, "throw");
  Value kind = aThrow.getResult();
  Value reason = args.front();
  Type traceTy = builder.getType<TraceRefType>();
  Value trace = builder.create<TraceCaptureOp>(loc, traceTy);
  builder.create<ThrowOp>(loc, kind, reason, trace);

  return llvm::None;
}

static Optional<Value> buildIntrinsicRaiseOp(ModuleBuilder *modBuilder,
                                             Location loc,
                                             ArrayRef<Value> args) {
  auto builder = modBuilder->getBuilder();
  Value kind = args[0];
  Value reason = args[1];
  Value trace = args[2];
  builder.create<ThrowOp>(loc, kind, reason, trace);

  return llvm::None;
}

static Optional<Value> buildIntrinsicCmpEqStrictOp(ModuleBuilder *modBuilder,
                                                   Location loc,
                                                   ArrayRef<Value> args) {
  auto builder = modBuilder->getBuilder();
  assert(args.size() == 2 && "expected =:= operator to receive two operands");
  Value lhs = args[0];
  Value rhs = args[1];
  auto op = builder.create<CmpEqOp>(loc, lhs, rhs, /*strict=*/true);
  return op.getResult();
}

static Optional<Value> buildIntrinsicCmpNeqStrictOp(ModuleBuilder *modBuilder,
                                                    Location loc,
                                                    ArrayRef<Value> args) {
  auto builder = modBuilder->getBuilder();
  assert(args.size() == 2 && "expected =/= operator to receive two operands");
  Value lhs = args[0];
  Value rhs = args[1];
  auto op = builder.create<CmpNeqOp>(loc, lhs, rhs, /*strict=*/true);
  return op.getResult();
}

static Optional<Value> buildIntrinsicFailOp(ModuleBuilder *modBuilder,
                                            Location loc,
                                            ArrayRef<Value> args) {
  auto builder = modBuilder->getBuilder();
  assert(args.size() == 1 && "expected fail/1 to receive one operand");
  auto calleeSymbol =
      FlatSymbolRefAttr::get("__lumen_builtin_fail/1", builder.getContext());
  auto termTy = builder.getType<TermType>();
  SmallVector<Type, 1> resultTypes{termTy};
  auto op = builder.create<CallOp>(loc, calleeSymbol, resultTypes, args);
  op.setAttr("tail", builder.getUnitAttr());
  return op.getResult(0);
}

using BuildIntrinsicFnT = Optional<Value> (*)(ModuleBuilder *, Location loc,
                                              ArrayRef<Value>);

static Optional<BuildIntrinsicFnT> getIntrinsicBuilder(StringRef target) {
  auto fnPtr = StringSwitch<BuildIntrinsicFnT>(target)
                   .Case("erlang:error/1", buildIntrinsicError1Op)
                   .Case("erlang:error/2", buildIntrinsicError2Op)
                   .Case("erlang:throw/1", buildIntrinsicThrowOp)
                   .Case("erlang:raise/3", buildIntrinsicRaiseOp)
                   .Case("erlang:print/1", buildIntrinsicPrintOp)
                   .Case("erlang:fail/1", buildIntrinsicFailOp)
                   .Case("erlang:+/2", buildIntrinsicAddOp)
                   .Case("erlang:-/1", buildIntrinsicNegOp)
                   .Case("erlang:-/2", buildIntrinsicSubOp)
                   .Case("erlang:*/2", buildIntrinsicMulOp)
                   .Case("erlang:div/2", buildIntrinsicDivOp)
                   .Case("erlang:rem/2", buildIntrinsicRemOp)
                   .Case("erlang://2", buildIntrinsicFDivOp)
                   .Case("erlang:bsl/2", buildIntrinsicBslOp)
                   .Case("erlang:bsr/2", buildIntrinsicBsrOp)
                   .Case("erlang:band/2", buildIntrinsicBandOp)
                   //.Case("erlang:bnot/2", buildIntrinsicBnotOp)
                   .Case("erlang:bor/2", buildIntrinsicBorOp)
                   .Case("erlang:bxor/2", buildIntrinsicBxorOp)
                   .Case("erlang:=:=/2", buildIntrinsicCmpEqStrictOp)
                   .Case("erlang:=/=/2", buildIntrinsicCmpNeqStrictOp)
                   .Case("erlang:==/2", buildIntrinsicCmpEqOp)
                   .Case("erlang:/=/2", buildIntrinsicCmpNeqOp)
                   .Case("erlang:</2", buildIntrinsicCmpLtOp)
                   .Case("erlang:=</2", buildIntrinsicCmpLteOp)
                   .Case("erlang:>/2", buildIntrinsicCmpGtOp)
                   .Case("erlang:>=/2", buildIntrinsicCmpGteOp)
                   .Default(nullptr);
  if (fnPtr == nullptr) {
    return llvm::None;
  } else {
    return fnPtr;
  }
}

extern "C" void MLIRBuildThrow(MLIRModuleBuilderRef b, MLIRLocationRef locref,
                               MLIRValueRef kind_ref, MLIRValueRef reason_ref,
                               MLIRValueRef trace_ref) {
  ModuleBuilder *builder = unwrap(b);
  Location loc = unwrap(locref);
  Value kind = unwrap(kind_ref);
  Value reason = unwrap(reason_ref);
  Value trace = unwrap(trace_ref);

  builder->getBuilder().create<ThrowOp>(loc, kind, reason, trace);
}

extern "C" void MLIRBuildStaticCall(MLIRModuleBuilderRef b,
                                    MLIRLocationRef locref, const char *name,
                                    MLIRValueRef *argv, unsigned argc,
                                    bool isTail, MLIRBlockRef okBlock,
                                    MLIRValueRef *okArgv, unsigned okArgc,
                                    MLIRBlockRef errBlock,
                                    MLIRValueRef *errArgv, unsigned errArgc) {
  ModuleBuilder *builder = unwrap(b);
  Location loc = unwrap(locref);
  Block *ok = unwrap(okBlock);
  Block *err = unwrap(errBlock);
  StringRef functionName(name);
  SmallVector<Value, 2> args;
  unwrapValues(argv, argc, args);
  SmallVector<Value, 1> okArgs;
  unwrapValues(okArgv, okArgc, okArgs);
  SmallVector<Value, 1> errArgs;
  unwrapValues(errArgv, errArgc, errArgs);

  bool isInvoke = !isTail && err != nullptr;
  if (isInvoke) {
    builder->build_static_invoke(loc, functionName, args, isTail, ok, okArgs,
                                 err, errArgs);
  } else {
    builder->build_static_call(loc, functionName, args, isTail, ok, okArgs);
  }
}

bool ModuleBuilder::maybe_build_intrinsic(Location loc, StringRef target,
                                          ArrayRef<Value> args, bool isTail,
                                          Block *ok, ArrayRef<Value> okArgs) {
  // If this is a call to an intrinsic, lower accordingly
  auto buildIntrinsicFnOpt = getIntrinsicBuilder(target);

  if (!buildIntrinsicFnOpt) return false;

  auto buildIntrinsicFn = buildIntrinsicFnOpt.getValue();
  auto resultOpt = buildIntrinsicFn(this, loc, args);
  auto isThrow = StringSwitch<bool>(target)
                     .Case("erlang:error/1", true)
                     .Case("erlang:error/2", true)
                     .Case("erlang:exit/1", true)
                     .Case("erlang:throw/1", true)
                     .Case("erlang:raise/3", true)
                     .Default(false);

  if (isThrow) return true;

  auto termTy = builder.getType<TermType>();
  // Tail calls directly return to caller
  if (isTail) {
    if (resultOpt) {
      auto result = resultOpt.getValue();
      auto func = result.getDefiningOp()->getParentOfType<FuncOp>();
      if (result.getType() != func.getType().getResult(0)) {
        Value coercedResult = eir_cast(result, termTy);
        coercedResult.dump();
        eir_return(ValueRange(coercedResult));
      } else {
        eir_return(ValueRange(result));
      }
    } else {
      eir_return();
    }
    return true;
  }

  // If the call has a result, branch unconditionally to the success
  // block, since intrinsics are supposed to be validated by the compiler;
  // this is not 100% the case right now, but will be soon
  if (resultOpt) {
    auto result = resultOpt.getValue();
    if (result.getType() != ok->getArgument(0).getType()) {
      Value okArg = eir_cast(result, termTy);
      eir_br(ok, ValueRange(okArg));
    } else {
      eir_br(ok, ValueRange(result));
    }
    return true;
  }

  // If the call has no result and isn't an error intrinsic,
  // then branch to the next block directly
  eir_br(ok, ValueRange());
  return true;
}

void ModuleBuilder::build_static_invoke(Location loc, StringRef target,
                                        ArrayRef<Value> args, bool isTail,
                                        Block *ok, ArrayRef<Value> okArgs,
                                        Block *err, ArrayRef<Value> errArgs) {
  ScopedContext scope(builder, loc);

  if (maybe_build_intrinsic(loc, target, args, isTail, ok, okArgs)) return;

  // Create symbolref and lookup function definition (if present)
  auto callee = builder.getSymbolRefAttr(target);
  auto fn = theModule.lookupSymbol<FuncOp>(callee.getValue());

  // Set up landing pad in error block
  Block *unwind = build_landing_pad(loc, err);

  // Create "normal" landing pad before the "unwind" pad
  if (!ok) {
    // If no normal block was given, create one to hold the return
    Block *normal;
    if (fn) {
      normal = createBlock(fn.getCallableResults());
    } else {
      auto termType = builder.getType<TermType>();
      normal = createBlock({termType});
    }
    eir_invoke(callee, args, normal, okArgs, unwind, errArgs);
    appendToBlock(normal,
                  [&](ValueRange args) { eir_return(ValueRange(args)); });
  } else {
    // Otherwise create a new block that will relay the result
    // to the "real" normal block
    eir_invoke(callee, args, ok, okArgs, unwind, errArgs);
  }
}

void ModuleBuilder::build_static_call(Location loc, StringRef target,
                                      ArrayRef<Value> args, bool isTail,
                                      Block *cont, ArrayRef<Value> contArgs) {
  ScopedContext scope(builder, loc);

  if (maybe_build_intrinsic(loc, target, args, isTail, cont, contArgs)) return;

  // Create symbolref and lookup function definition (if present)
  auto callee = builder.getSymbolRefAttr(target);
  auto fn = theModule.lookupSymbol<FuncOp>(callee.getValue());
  auto termType = builder.getType<TermType>();

  // Build result types list
  SmallVector<Type, 1> fnResults;
  if (fn) {
    auto rs = fn.getCallableResults();
    fnResults.append(rs.begin(), rs.end());
  } else {
    SmallVector<Type, 1> argTypes;
    for (auto arg : args) {
      argTypes.push_back(arg.getType());
    }
    fnResults.push_back(termType);
  }

  if (isTail) {
    auto mustTail = builder.getNamedAttr("musttail", builder.getUnitAttr());
    Operation *call =
        eir_call(callee, fnResults, args, ArrayRef<NamedAttribute>{mustTail});
    auto parentFunc = call->getParentOfType<FuncOp>();
    if (fnResults.size() > 0 &&
        fnResults[0] != parentFunc.getType().getResult(0)) {
      Value coercedResult = eir_cast(call->getResults().front(), termType);
      eir_return(ValueRange(coercedResult));
    } else {
      eir_return(call->getResults());
    }
  } else {
    auto tail = builder.getNamedAttr("tail", builder.getUnitAttr());
    Operation *call =
        eir_call(callee, fnResults, args, ArrayRef<NamedAttribute>{tail});
    SmallVector<Value, 1> contArgsFinal;
    if (fnResults.size() > 0 &&
        fnResults[0] != cont->getArgument(0).getType()) {
      Value coercedResult = eir_cast(call->getResults().front(), termType);
      contArgsFinal.push_back(coercedResult);
    } else {
      contArgsFinal.push_back(call->getResults().front());
    }
    for (auto arg : contArgs) {
      contArgsFinal.push_back(arg);
    }
    eir_br(cont, contArgsFinal);
  }
}

extern "C" void MLIRBuildClosureCall(MLIRModuleBuilderRef b,
                                     MLIRLocationRef locref, MLIRValueRef cls,
                                     MLIRValueRef *argv, unsigned argc,
                                     bool isTail, MLIRBlockRef okBlock,
                                     MLIRValueRef *okArgv, unsigned okArgc,
                                     MLIRBlockRef errBlock,
                                     MLIRValueRef *errArgv, unsigned errArgc) {
  ModuleBuilder *builder = unwrap(b);
  Location loc = unwrap(locref);
  Value closure = unwrap(cls);
  Block *ok = unwrap(okBlock);
  Block *err = unwrap(errBlock);
  SmallVector<Value, 2> args;
  unwrapValues(argv, argc, args);
  SmallVector<Value, 1> okArgs;
  unwrapValues(okArgv, okArgc, okArgs);
  SmallVector<Value, 1> errArgs;
  unwrapValues(errArgv, errArgc, errArgs);
  builder->build_closure_call(loc, closure, args, isTail, ok, okArgs, err,
                              errArgs);
}

void ModuleBuilder::build_closure_call(Location loc, Value cls,
                                       ArrayRef<Value> args, bool isTail,
                                       Block *ok, ArrayRef<Value> okArgs,
                                       Block *err, ArrayRef<Value> errArgs) {
  ScopedContext scope(builder, loc);

  bool isInvoke = !isTail && err != nullptr;

  // The closure call operation requires the callee to be of the
  // correct type, so cast to closure type if not already
  Value closure;
  if (auto box = cls.getType().dyn_cast_or_null<BoxType>()) {
    if (box.getBoxedType().isClosure()) {
      closure = cls;
    } else {
      closure = eir_cast(cls, BoxType::get(builder.getType<ClosureType>()));
    }
  } else {
    closure = eir_cast(cls, BoxType::get(builder.getType<ClosureType>()));
  }

  //  Build call
  auto termTy = builder.getType<TermType>();
  if (isInvoke) {
    // Set up landing pad in error block
    Block *pad = build_landing_pad(loc, err);
    // Handle case where ok continuation is a return
    bool generateRet = false;
    if (!ok) {
      // Create "normal" landing pad before the "unwind" pad
      auto ip = builder.saveInsertionPoint();
      ok = builder.createBlock(pad);
      builder.restoreInsertionPoint(ip);
      generateRet = true;
    }
    auto res = builder.create<InvokeClosureOp>(loc, closure, args, ok, okArgs,
                                               pad, errArgs);
    // Generate return if needed
    if (generateRet) {
      auto ip = builder.saveInsertionPoint();
      builder.setInsertionPointToEnd(ok);
      builder.create<ReturnOp>(loc, res.getResult());
      builder.restoreInsertionPoint(ip);
    }
    return;
  }
  Operation *call;
  if (isTail) {
    call = builder.create<CallClosureOp>(loc, termTy, closure, args);
    eir_return(ValueRange(call->getResult(0)));
  } else {
    call = builder.create<CallClosureOp>(loc, termTy, closure, args);
    builder.create<BranchOp>(loc, ok, ArrayRef<Value>{call->getResult(0)});
  }
  return;
}

Block *ModuleBuilder::build_landing_pad(Location loc, Block *err) {
  auto ip = builder.saveInsertionPoint();
  // This block is intended as the LLVM landing pad, and exists to
  // ensure that exception unwinding is handled properly
  Block *unwind = builder.createBlock(err);

  LLVMType i8Ty = builder.getType<LLVMIntegerType>(8);
  LLVMType i8PtrTy = i8Ty.getPointerTo();

  // Obtain catch type value from entry block
  Region *funcRegion = unwind->getParent();
  Block *entry = &funcRegion->front();
  Value catchType;
  // There are two ways to define the type we catch, depending
  // on whether the exceptions are SEH or DWARF/EHABI
  if (isLikeMsvc()) {
    StringRef typeInfoName("__lumen_erlang_error_type_info");
    for (auto bitcastOp : entry->getOps<LLVM::BitcastOp>()) {
      auto maybeAddrOf = bitcastOp.arg().getDefiningOp();
      if (auto addrOf = dyn_cast<LLVM::AddressOfOp>(maybeAddrOf)) {
        if (addrOf.global_name() == typeInfoName) {
          catchType = bitcastOp.getResult();
          break;
        }
      }
    }
    if (!catchType) {
      // Not defined yet, we need to insert the operation
      builder.setInsertionPointToStart(entry);
      if (auto global = theModule.lookupSymbol<LLVM::GlobalOp>(typeInfoName)) {
        catchType = llvm_bitcast(i8PtrTy, llvm_addressof(global));
      } else {
        // type_name = lumen_panic\0
        LLVMType typeNameTy = LLVMType::getArrayTy(i8Ty, 12);
        LLVMType typeInfoTy = LLVMType::createStructTy(
            builder.getContext(),
            ArrayRef<LLVMType>{i8PtrTy, i8PtrTy, typeNameTy.getPointerTo()},
            StringRef("type_info"));
        Value catchTypeGlobal =
            getOrInsertGlobal(builder, theModule, loc, typeInfoName, typeInfoTy,
                              false, LLVM::Linkage::External,
                              LLVM::ThreadLocalMode::NotThreadLocal, nullptr);
        catchType = llvm_bitcast(i8PtrTy, catchTypeGlobal);
      }
    }
  } else {
    for (auto nullOp : entry->getOps<LLVM::NullOp>()) {
      catchType = nullOp;
      break;
    }
    if (!catchType) {
      // Not defined yet, we need to insert the operation
      builder.setInsertionPointToStart(entry);
      catchType = llvm_null(i8PtrTy);
    }
  }

  // Insert the landing pad in the unwind block
  builder.setInsertionPointToEnd(unwind);

  Operation *lp = eir_landingpad(catchType);
  eir_br(err, lp->getResults());

  Type traceTy = TraceRefType::get(builder.getContext());
  err->getArgument(2).setType(traceTy);

  // Restore original insertion point
  builder.restoreInsertionPoint(ip);

  return unwind;
}

//===----------------------------------------------------------------------===//
// Constructors
//===----------------------------------------------------------------------===//

extern "C" MLIRValueRef MLIRCons(MLIRModuleBuilderRef b, MLIRLocationRef locref,
                                 MLIRValueRef h, MLIRValueRef t) {
  ModuleBuilder *builder = unwrap(b);
  Location loc = unwrap(locref);
  Value head = unwrap(h);
  Value tail = unwrap(t);
  return wrap(builder->build_cons(loc, head, tail));
}

Value ModuleBuilder::build_cons(Location loc, Value head, Value tail) {
  auto op = builder.create<ConsOp>(loc, head, tail);
  return op.getResult();
}

extern "C" MLIRValueRef MLIRConstructTuple(MLIRModuleBuilderRef b,
                                           MLIRLocationRef locref,
                                           MLIRValueRef *ev, unsigned ec) {
  ModuleBuilder *builder = unwrap(b);
  Location loc = unwrap(locref);
  SmallVector<Value, 2> elements;
  unwrapValues(ev, ec, elements);
  return wrap(builder->build_tuple(loc, elements));
}

Value ModuleBuilder::build_tuple(Location loc, ArrayRef<Value> elements) {
  auto op = builder.create<TupleOp>(loc, elements);
  auto castOp =
      builder.create<CastOp>(loc, op.getResult(), builder.getType<TermType>());
  return castOp.getResult();
}

extern "C" MLIRValueRef MLIRConstructMap(MLIRModuleBuilderRef b,
                                         MLIRLocationRef locref, MapEntry *ev,
                                         unsigned ec) {
  ModuleBuilder *builder = unwrap(b);
  Location loc = unwrap(locref);
  ArrayRef<MapEntry> entries(ev, ev + ec);
  return wrap(builder->build_map(loc, entries));
}

Value ModuleBuilder::build_map(Location loc, ArrayRef<MapEntry> entries) {
  auto op = builder.create<ConstructMapOp>(loc, entries);
  return op.getResult(0);
}

extern "C" void MLIRBuildBinaryStart(MLIRModuleBuilderRef b,
                                     MLIRLocationRef locref,
                                     MLIRBlockRef contBlock) {
  ModuleBuilder *builder = unwrap(b);
  Location loc = unwrap(locref);
  Block *cont = unwrap(contBlock);
  builder->build_binary_start(loc, cont);
}

void ModuleBuilder::build_binary_start(Location loc, Block *cont) {
  auto op = builder.create<BinaryStartOp>(loc, builder.getType<TermType>());
  auto bin = op.getResult();
  builder.create<BranchOp>(loc, cont, ArrayRef<Value>{bin});
}

extern "C" void MLIRBuildBinaryFinish(MLIRModuleBuilderRef b,
                                      MLIRLocationRef locref,
                                      MLIRBlockRef contBlock,
                                      MLIRValueRef binRef) {
  ModuleBuilder *builder = unwrap(b);
  Location loc = unwrap(locref);
  Block *cont = unwrap(contBlock);
  Value bin = unwrap(binRef);
  builder->build_binary_finish(loc, cont, bin);
}

void ModuleBuilder::build_binary_finish(Location loc, Block *cont, Value bin) {
  auto op =
      builder.create<BinaryFinishOp>(loc, builder.getType<TermType>(), bin);
  auto finished = op.getResult();
  // If the continuation is not a block but a return, then cont will be null
  if (cont) {
    builder.create<BranchOp>(loc, cont, ArrayRef<Value>{finished});
  } else {
    builder.create<ReturnOp>(loc, ArrayRef<Value>{finished});
  }
}

extern "C" void MLIRBuildBinaryPush(MLIRModuleBuilderRef b,
                                    MLIRLocationRef locref, MLIRValueRef bref,
                                    MLIRValueRef vref, MLIRValueRef sz,
                                    BinarySpecifier *spec, MLIRBlockRef okBlock,
                                    MLIRBlockRef errBlock) {
  ModuleBuilder *builder = unwrap(b);
  Location loc = unwrap(locref);
  Block *ok = unwrap(okBlock);
  Block *err = unwrap(errBlock);
  Value bin = unwrap(bref);
  Value value = unwrap(vref);
  Value size;
  if (sz) {
    size = unwrap(sz);
  }

  builder->build_binary_push(loc, bin, value, size, spec, ok, err);
}

void ModuleBuilder::build_binary_push(Location loc, Value bin, Value value,
                                      Value size, BinarySpecifier *spec,
                                      Block *ok, Block *err) {
  SmallVector<NamedAttribute, 4> attrs;
  auto tag = spec->tag;
  switch (tag) {
    case BinarySpecifierType::Bytes:
    case BinarySpecifierType::Bits:
      attrs.push_back(
          {builder.getIdentifier("type"), builder.getI8IntegerAttr(tag)});
      attrs.push_back({builder.getIdentifier("unit"),
                       builder.getI8IntegerAttr(spec->payload.us.unit)});
      break;
    case BinarySpecifierType::Utf8:
    case BinarySpecifierType::Utf16:
    case BinarySpecifierType::Utf32:
      attrs.push_back(
          {builder.getIdentifier("type"), builder.getI8IntegerAttr(tag)});
      attrs.push_back({builder.getIdentifier("endianness"),
                       builder.getI8IntegerAttr(spec->payload.es.endianness)});
      break;
    case BinarySpecifierType::Integer:
      attrs.push_back(
          {builder.getIdentifier("type"), builder.getI8IntegerAttr(tag)});
      attrs.push_back({builder.getIdentifier("unit"),
                       builder.getI8IntegerAttr(spec->payload.i.unit)});
      attrs.push_back({builder.getIdentifier("endianness"),
                       builder.getI8IntegerAttr(spec->payload.i.endianness)});
      attrs.push_back({builder.getIdentifier("signed"),
                       builder.getBoolAttr(spec->payload.i.isSigned)});
      break;
    case BinarySpecifierType::Float:
      attrs.push_back(
          {builder.getIdentifier("type"), builder.getI8IntegerAttr(tag)});
      attrs.push_back({builder.getIdentifier("unit"),
                       builder.getI8IntegerAttr(spec->payload.f.unit)});
      attrs.push_back({builder.getIdentifier("endianness"),
                       builder.getI8IntegerAttr(spec->payload.f.endianness)});
      break;
    default:
      llvm_unreachable("invalid binary specifier type");
  }
  auto op = builder.create<BinaryPushOp>(loc, bin, value, size, attrs);
  auto newBin = op.getResult(0);
  auto success = op.getResult(1);
  ArrayRef<Value> okArgs{newBin};
  ArrayRef<Value> errArgs{};
  builder.create<CondBranchOp>(loc, success, ok, okArgs, err, errArgs);
}

//===----------------------------------------------------------------------===//
// Receive
//===----------------------------------------------------------------------===//

extern "C" void MLIRBuildReceiveStart(MLIRModuleBuilderRef b,
                                      MLIRLocationRef locref,
                                      MLIRBlockRef contBlock,
                                      MLIRValueRef timeoutRef) {
  ModuleBuilder *builder = unwrap(b);
  Location loc = unwrap(locref);
  Block *cont = unwrap(contBlock);
  Value timeout = unwrap(timeoutRef);
  builder->build_receive_start(loc, cont, timeout);
}

void ModuleBuilder::build_receive_start(Location loc, Block *cont,
                                        Value timeout) {
  ScopedContext scope(builder, loc);
  // Make sure continuation block has correct type for ReceiveRef argument
  auto arg = cont->getArgument(0);
  auto recvRefType = builder.getType<ReceiveRefType>();
  arg.setType(builder.getType<ReceiveRefType>());
  // Create op
  auto op = builder.create<ReceiveStartOp>(loc, timeout);
  eir_br(cont, op.getResult());
}

extern "C" void MLIRBuildReceiveWait(MLIRModuleBuilderRef b,
                                     MLIRLocationRef locref,
                                     MLIRBlockRef timeoutBlock,
                                     MLIRBlockRef checkBlock,
                                     MLIRValueRef receiveRef) {
  ModuleBuilder *builder = unwrap(b);
  Location loc = unwrap(locref);
  Block *timeout = unwrap(timeoutBlock);
  Block *check = unwrap(checkBlock);
  Value receive_ref = unwrap(receiveRef);
  builder->build_receive_wait(loc, timeout, check, receive_ref);
}

void ModuleBuilder::build_receive_wait(Location loc, Block *timeout,
                                       Block *check, Value receive_ref) {
  ScopedContext scope(builder, loc);

  Block *currentBlock = builder.getBlock();

  auto op = builder.create<ReceiveWaitOp>(loc, receive_ref);
  auto waitStatus = op.getResult();
  auto receivedStatus = static_cast<int64_t>(ReceiveStatus::Received);
  Value received = std_cmpi(::mlir::CmpIPredicate::eq, waitStatus,
                            std_constant_int(receivedStatus, 8));

  Block *recvFailedBlock = builder.createBlock(currentBlock);
  Block *getMessageBlock = builder.createBlock(recvFailedBlock);

  // Conditionally branch based on wait status
  builder.setInsertionPointToEnd(currentBlock);
  eir_cond_br(received, getMessageBlock, ArrayRef<Value>{}, recvFailedBlock,
              ArrayRef<Value>{});

  // If received, get the message and branch to the check block
  builder.setInsertionPointToEnd(getMessageBlock);
  auto msg = builder.create<ReceiveMessageOp>(loc, receive_ref);
  eir_br(check, ArrayRef<Value>{msg.getResult()});

  // If not, check whether it was an error or a timeout
  builder.setInsertionPointToEnd(recvFailedBlock);

  // If the timeout block is unreachable, then we skip generating
  // the timeout checking code, and simply handle the error case by
  // raising a fatal error
  auto termTy = builder.getType<TermType>();
  /*
  if (isa<UnreachableOp>(check->getTerminator())) {
    auto calleeSymbol =
      FlatSymbolRefAttr::get("__lumen_builtin_fatal_error",
  builder.getContext()); auto callOp = builder.create<CallOp>(loc, calleeSymbol,
  ArrayRef<Type>{}, ValueRange()); callOp.setAttr("tail",
  builder.getUnitAttr()); callOp.setAttr("noreturn", builder.getUnitAttr());
    Value noneVal = eir_none(termTy);
    builder.create<ReturnOp>(loc, ValueRange(noneVal));
    return;
  }
  */

  // Otherwise we handle the timeout/error cases
  Block *fatalBlock = builder.createBlock(recvFailedBlock);

  builder.setInsertionPointToEnd(recvFailedBlock);

  // Conditionally branch based on whether this was a timeout
  auto timeoutStatus = static_cast<int64_t>(ReceiveStatus::Timeout);
  Value timedOut = std_cmpi(::mlir::CmpIPredicate::eq, waitStatus,
                            std_constant_int(timeoutStatus, 8));
  eir_cond_br(timedOut, timeout, ArrayRef<Value>{}, fatalBlock,
              ArrayRef<Value>{});

  // If this was an error, drop an abort, for now
  builder.setInsertionPointToEnd(fatalBlock);

  auto calleeSymbol = FlatSymbolRefAttr::get("__lumen_builtin_fatal_error",
                                             builder.getContext());
  auto callOp =
      builder.create<CallOp>(loc, calleeSymbol, ArrayRef<Type>{}, ValueRange());
  callOp.setAttr("tail", builder.getUnitAttr());
  callOp.setAttr("noreturn", builder.getUnitAttr());
  Value noneVal = eir_none(termTy);
  builder.create<ReturnOp>(loc, ValueRange(noneVal));
}

extern "C" void MLIRBuildReceiveDone(MLIRModuleBuilderRef b,
                                     MLIRLocationRef locref,
                                     MLIRBlockRef contBlock,
                                     MLIRValueRef receiveRef,
                                     MLIRValueRef *argv, unsigned argc) {
  ModuleBuilder *builder = unwrap(b);
  Location loc = unwrap(locref);
  Block *cont = unwrap(contBlock);
  Value receive_ref = unwrap(receiveRef);
  SmallVector<Value, 1> args;
  unwrapValues(argv, argc, args);
  builder->build_receive_done(loc, cont, receive_ref, args);
}

void ModuleBuilder::build_receive_done(Location loc, Block *cont,
                                       Value receive_ref,
                                       ArrayRef<Value> args) {
  // Inform the runtime that the receive was successful,
  // which removes the received message from the mailbox
  builder.create<ReceiveDoneOp>(loc, receive_ref);
  builder.create<BranchOp>(loc, cont, args);
}

//===----------------------------------------------------------------------===//
// ConstantFloat
//===----------------------------------------------------------------------===//

extern "C" MLIRValueRef MLIRBuildConstantFloat(MLIRModuleBuilderRef b,
                                               MLIRLocationRef locref,
                                               double value) {
  ModuleBuilder *builder = unwrap(b);
  Location loc = unwrap(locref);
  return wrap(builder->build_constant_float(loc, value));
}

Value ModuleBuilder::build_constant_float(Location loc, double value) {
  ScopedContext scope(builder, loc);
  auto termTy = builder.getType<TermType>();
  return eir_cast(eir_float(APFloat(value)), termTy);
}

extern "C" MLIRAttributeRef MLIRBuildFloatAttr(MLIRModuleBuilderRef b,
                                               MLIRLocationRef locref,
                                               double value) {
  ModuleBuilder *builder = unwrap(b);
  return wrap(builder->build_float_attr(value));
}

Attribute ModuleBuilder::build_float_attr(double value) {
  return APFloatAttr::get(builder.getContext(), APFloat(value));
}

//===----------------------------------------------------------------------===//
// ConstantInt
//===----------------------------------------------------------------------===//

extern "C" MLIRValueRef MLIRBuildConstantInt(MLIRModuleBuilderRef b,
                                             MLIRLocationRef locref,
                                             uint64_t value) {
  ModuleBuilder *builder = unwrap(b);
  Location loc = unwrap(locref);
  return wrap(builder->build_constant_int(loc, value));
}

Value ModuleBuilder::build_constant_int(Location loc, uint64_t value) {
  ScopedContext scope(builder, loc);
  auto termTy = builder.getType<TermType>();
  APInt i(immediateBitWidth, value, /*signed=*/true);
  return eir_cast(eir_int(i), termTy);
}

extern "C" MLIRAttributeRef MLIRBuildIntAttr(MLIRModuleBuilderRef b,
                                             MLIRLocationRef locref,
                                             uint64_t value) {
  ModuleBuilder *builder = unwrap(b);
  return wrap(builder->build_int_attr(value));
}

Attribute ModuleBuilder::build_int_attr(uint64_t value) {
  APInt i(immediateBitWidth, value, /*signed=*/true);
  return APIntAttr::get(builder.getContext(), i);
}

//===----------------------------------------------------------------------===//
// ConstantBigInt
//===----------------------------------------------------------------------===//

extern "C" MLIRValueRef MLIRBuildConstantBigInt(MLIRModuleBuilderRef b,
                                                MLIRLocationRef locref,
                                                const char *str,
                                                unsigned width) {
  ModuleBuilder *builder = unwrap(b);
  Location loc = unwrap(locref);
  StringRef value(str);
  return wrap(builder->build_constant_bigint(loc, value, width));
}

Value ModuleBuilder::build_constant_bigint(Location loc, StringRef value,
                                           unsigned width) {
  ScopedContext scope(builder, loc);
  auto termTy = builder.getType<TermType>();
  APInt i(width, value, /*radix=*/10);
  return eir_cast(eir_bigint(i), termTy);
}

extern "C" MLIRAttributeRef MLIRBuildBigIntAttr(MLIRModuleBuilderRef b,
                                                MLIRLocationRef locref,
                                                const char *str,
                                                unsigned width) {
  ModuleBuilder *builder = unwrap(b);
  StringRef value(str);
  return wrap(builder->build_bigint_attr(value, width));
}

Attribute ModuleBuilder::build_bigint_attr(StringRef value, unsigned width) {
  APInt i(width, value, /*radix=*/10);
  auto bigIntType = builder.getType<BigIntType>();
  return APIntAttr::get(builder.getContext(), bigIntType, i);
}

//===----------------------------------------------------------------------===//
// ConstantAtom
//===----------------------------------------------------------------------===//

extern "C" MLIRValueRef MLIRBuildConstantAtom(MLIRModuleBuilderRef b,
                                              MLIRLocationRef locref,
                                              const char *str, uint64_t id) {
  ModuleBuilder *builder = unwrap(b);
  Location loc = unwrap(locref);
  StringRef value(str);
  return wrap(builder->build_constant_atom(loc, value, id));
}

Value ModuleBuilder::build_constant_atom(Location loc, StringRef value,
                                         uint64_t valueId) {
  ScopedContext scope(builder, loc);
  APInt id(immediateBitWidth, valueId, /*isSigned=*/false);
  auto termTy = builder.getType<TermType>();
  return eir_cast(eir_atom(id, value), termTy);
}

extern "C" MLIRAttributeRef MLIRBuildAtomAttr(MLIRModuleBuilderRef b,
                                              MLIRLocationRef locref,
                                              const char *str, uint64_t id) {
  ModuleBuilder *builder = unwrap(b);
  StringRef value(str);
  return wrap(builder->build_atom_attr(value, id));
}

Attribute ModuleBuilder::build_atom_attr(StringRef value, uint64_t valueId) {
  APInt id(immediateBitWidth, valueId, /*isSigned=*/false);
  return AtomAttr::get(builder.getContext(), id, value);
}

Attribute ModuleBuilder::build_string_attr(StringRef value) {
  return builder.getStringAttr(value);
}

//===----------------------------------------------------------------------===//
// ConstantBinary
//===----------------------------------------------------------------------===//

extern "C" MLIRValueRef MLIRBuildConstantBinary(MLIRModuleBuilderRef b,
                                                MLIRLocationRef locref,
                                                const char *str, unsigned size,
                                                uint64_t header,
                                                uint64_t flags) {
  ModuleBuilder *builder = unwrap(b);
  Location loc = unwrap(locref);
  StringRef value(str, (size_t)size);
  return wrap(builder->build_constant_binary(loc, value, header, flags));
}

Value ModuleBuilder::build_constant_binary(Location loc, StringRef value,
                                           uint64_t header, uint64_t flags) {
  ScopedContext scope(builder, loc);
  auto termTy = builder.getType<TermType>();
  return eir_cast(eir_constant_binary(value, header, flags), termTy);
}

extern "C" MLIRAttributeRef MLIRBuildBinaryAttr(MLIRModuleBuilderRef b,
                                                MLIRLocationRef locref,
                                                const char *str, unsigned size,
                                                uint64_t header,
                                                uint64_t flags) {
  ModuleBuilder *builder = unwrap(b);
  StringRef value(str, (size_t)size);
  return wrap(builder->build_binary_attr(value, header, flags));
}

Attribute ModuleBuilder::build_binary_attr(StringRef value, uint64_t header,
                                           uint64_t flags) {
  return BinaryAttr::get(builder.getContext(), value, header, flags);
}

//===----------------------------------------------------------------------===//
// ConstantNil
//===----------------------------------------------------------------------===//

extern "C" MLIRValueRef MLIRBuildConstantNil(MLIRModuleBuilderRef b,
                                             MLIRLocationRef locref) {
  ModuleBuilder *builder = unwrap(b);
  Location loc = unwrap(locref);
  return wrap(builder->build_constant_nil(loc));
}

Value ModuleBuilder::build_constant_nil(Location loc) {
  ScopedContext scope(builder, loc);
  auto termTy = builder.getType<TermType>();
  return eir_cast(eir_nil(), termTy);
}

extern "C" MLIRAttributeRef MLIRBuildNilAttr(MLIRModuleBuilderRef b,
                                             MLIRLocationRef locref) {
  ModuleBuilder *builder = unwrap(b);
  return wrap(builder->build_nil_attr());
}

Attribute ModuleBuilder::build_nil_attr() {
  return mlir::TypeAttr::get(builder.getType<NilType>());
}

//===----------------------------------------------------------------------===//
// ConstantSeq (List/Tuple/Map)
//===----------------------------------------------------------------------===//

extern "C" MLIRValueRef MLIRBuildConstantList(MLIRModuleBuilderRef b,
                                              MLIRLocationRef locref,
                                              const MLIRAttributeRef *elements,
                                              int num_elements) {
  ModuleBuilder *builder = unwrap(b);
  Location loc = unwrap(locref);
  ArrayRef<MLIRAttributeRef> xs(elements, elements + num_elements);
  SmallVector<Attribute, 1> list;
  if (num_elements > 0) {
    for (auto ar : xs) {
      Attribute attr = unwrap(ar);
      list.push_back(attr);
    }
    return wrap(builder->build_constant_list(loc, list));
  } else {
    return wrap(builder->build_constant_nil(loc));
  }
}

Value ModuleBuilder::build_constant_list(Location loc,
                                         ArrayRef<Attribute> elements) {
  ScopedContext scope(builder, loc);
  auto termTy = builder.getType<TermType>();
  return eir_cast(eir_constant_list(elements), termTy);
}

extern "C" MLIRValueRef MLIRBuildConstantTuple(MLIRModuleBuilderRef b,
                                               MLIRLocationRef locref,
                                               const MLIRAttributeRef *elements,
                                               int num_elements) {
  ModuleBuilder *builder = unwrap(b);
  Location loc = unwrap(locref);
  ArrayRef<MLIRAttributeRef> xs(elements, elements + num_elements);
  SmallVector<Attribute, 2> tuple;
  for (auto ar : xs) {
    Attribute attr = unwrap(ar);
    tuple.push_back(attr);
  }
  return wrap(builder->build_constant_tuple(loc, tuple));
}

Value ModuleBuilder::build_constant_tuple(Location loc,
                                          ArrayRef<Attribute> elements) {
  ScopedContext scope(builder, loc);
  auto termTy = builder.getType<TermType>();
  return eir_cast(eir_constant_tuple(elements), termTy);
}

extern "C" MLIRValueRef MLIRBuildConstantMap(MLIRModuleBuilderRef b,
                                             MLIRLocationRef locref,
                                             const KeyValuePair *elements,
                                             int num_elements) {
  ModuleBuilder *builder = unwrap(b);
  Location loc = unwrap(locref);
  ArrayRef<KeyValuePair> xs(elements, elements + num_elements);
  SmallVector<Attribute, 4> list;
  list.reserve(xs.size() * 2);
  for (auto kvp : xs) {
    Attribute key = unwrap(kvp.key);
    assert(key && "expected constant map element to define a key");
    Attribute value = unwrap(kvp.value);
    assert(value && "expected constant map element to define a value");
    list.push_back(key);
    list.push_back(value);
  }
  return wrap(builder->build_constant_map(loc, list));
}

Value ModuleBuilder::build_constant_map(Location loc,
                                        ArrayRef<Attribute> elements) {
  ScopedContext scope(builder, loc);
  auto termTy = builder.getType<TermType>();
  return eir_cast(eir_constant_map(elements), termTy);
}

Attribute build_seq_attr(ModuleBuilder *builder,
                         ArrayRef<MLIRAttributeRef> elements, Type type) {
  SmallVector<Attribute, 3> list;
  list.reserve(elements.size());
  for (auto el : elements) {
    Attribute attr = unwrap(el);
    assert(attr && "unexpected nullptr found in attribute list");
    list.push_back(attr);
  }
  return builder->build_seq_attr(list, type);
}

Attribute ModuleBuilder::build_seq_attr(ArrayRef<Attribute> elements,
                                        Type type) {
  return SeqAttr::get(type, elements);
}

extern "C" MLIRAttributeRef MLIRBuildListAttr(MLIRModuleBuilderRef b,
                                              MLIRLocationRef locref,
                                              const MLIRAttributeRef *elements,
                                              int num_elements) {
  ModuleBuilder *builder = unwrap(b);
  ArrayRef<MLIRAttributeRef> xs(elements, elements + num_elements);
  auto type = builder->getType<ConsType>();

  return wrap(build_seq_attr(builder, xs, type));
}

extern "C" MLIRAttributeRef MLIRBuildTupleAttr(MLIRModuleBuilderRef b,
                                               MLIRLocationRef locref,
                                               const MLIRAttributeRef *elements,
                                               int num_elements) {
  ModuleBuilder *builder = unwrap(b);
  ArrayRef<MLIRAttributeRef> xs(elements, elements + num_elements);

  std::vector<Type> types;
  types.reserve(xs.size());
  for (auto el : xs) {
    Attribute attr = unwrap(el);
    assert(attr && "unexpected nullptr found in tuple attributes");
    types.push_back(attr.getType());
  }
  auto type = eir::TupleType::get(ArrayRef(types));

  return wrap(build_seq_attr(builder, xs, type));
}

extern "C" MLIRAttributeRef MLIRBuildMapAttr(MLIRModuleBuilderRef b,
                                             MLIRLocationRef locref,
                                             const KeyValuePair *elements,
                                             int num_elements) {
  ModuleBuilder *builder = unwrap(b);
  ArrayRef<KeyValuePair> xs(elements, elements + num_elements);
  SmallVector<Attribute, 4> list;
  list.reserve(xs.size() * 2);
  for (auto it = xs.begin(); it + 1 != xs.end(); ++it) {
    Attribute key = unwrap(it->key);
    if (!key) return nullptr;
    list.push_back(key);
    Attribute value = unwrap(it->value);
    if (!value) return nullptr;
    list.push_back(value);
  }
  auto type = builder->getType<MapType>();
  return wrap(builder->build_seq_attr(list, type));
}

//===----------------------------------------------------------------------===//
// Helpers
//===----------------------------------------------------------------------===//

static Value getOrInsertGlobal(OpBuilder &builder, ModuleOp &mod, Location loc,
                               StringRef name, LLVMType valueTy,
                               bool isConstant, LLVM::Linkage linkage,
                               LLVM::ThreadLocalMode tlsMode,
                               Attribute value = Attribute()) {
  ScopedContext scope(builder, loc);

  if (auto global = mod.lookupSymbol<LLVM::GlobalOp>(name))
    return llvm_addressof(global);

  auto savePoint = builder.saveInsertionPoint();
  builder.setInsertionPointToStart(mod.getBody());

  auto global = builder.create<LLVM::GlobalOp>(
      mod.getLoc(), valueTy, isConstant, linkage, tlsMode, name, value);

  builder.restoreInsertionPoint(savePoint);
  return llvm_addressof(global);
}

//===----------------------------------------------------------------------===//
// Locations/Spans
//===----------------------------------------------------------------------===//

extern "C" MLIRLocationRef MLIRCreateLocation(MLIRModuleBuilderRef b,
                                              SourceLocation sloc) {
  ModuleBuilder *builder = unwrap(b);
  return wrap(builder->getLocation(sloc));
}

extern "C" MLIRLocationRef MLIRCreateFusedLocation(MLIRModuleBuilderRef b,
                                                   MLIRLocationRef *locRefs,
                                                   unsigned numLocs) {
  ModuleBuilder *builder = unwrap(b);
  ArrayRef<MLIRLocationRef> lrs(locRefs, locRefs + numLocs);
  SmallVector<Location, 1> locs;
  for (auto it = lrs.begin(); it != lrs.end(); it++) {
    Location loc = unwrap(*it);
    locs.push_back(loc);
  }
  return wrap(builder->getFusedLocation(locs));
}

extern "C" MLIRLocationRef MLIRUnknownLocation(MLIRModuleBuilderRef b) {
  ModuleBuilder *builder = unwrap(b);
  return wrap(builder->getBuilder().getUnknownLoc());
}

Location ModuleBuilder::getLocation(SourceLocation sloc) {
  StringRef filename(sloc.filename);
  return mlir::FileLineColLoc::get(filename, sloc.line, sloc.column,
                                   builder.getContext());
}

Location ModuleBuilder::getFusedLocation(ArrayRef<Location> locs) {
  return mlir::FusedLoc::get(locs, builder.getContext());
}

//===----------------------------------------------------------------------===//
// Type Checking
//===----------------------------------------------------------------------===//

Value ModuleBuilder::build_is_type_op(Location loc, Value value,
                                      Type matchType) {
  auto op = builder.create<IsTypeOp>(loc, value, matchType);
  return op.getResult();
}

extern "C" MLIRValueRef MLIRBuildIsTypeTupleWithArity(MLIRModuleBuilderRef b,
                                                      MLIRLocationRef locref,
                                                      MLIRValueRef value,
                                                      unsigned arity) {
  ModuleBuilder *builder = unwrap(b);
  Location loc = unwrap(locref);
  Value val = unwrap(value);
  auto type = builder->getType<eir::TupleType>(arity);
  return wrap(builder->build_is_type_op(loc, val, type));
}

#define DEFINE_IS_TYPE_OP(NAME, TYPE)                                          \
  extern "C" MLIRValueRef NAME(MLIRModuleBuilderRef b, MLIRLocationRef locref, \
                               MLIRValueRef value) {                           \
    ModuleBuilder *builder = unwrap(b);                                        \
    Location loc = unwrap(locref);                                             \
    Value val = unwrap(value);                                                 \
    auto type = builder->getType<TYPE>();                                      \
    return wrap(builder->build_is_type_op(loc, val, type));                    \
  }

DEFINE_IS_TYPE_OP(MLIRBuildIsTypeList, ListType);
DEFINE_IS_TYPE_OP(MLIRBuildIsTypeNonEmptyList, ConsType);
DEFINE_IS_TYPE_OP(MLIRBuildIsTypeNil, NilType);
DEFINE_IS_TYPE_OP(MLIRBuildIsTypeMap, MapType);
DEFINE_IS_TYPE_OP(MLIRBuildIsTypeNumber, NumberType);
DEFINE_IS_TYPE_OP(MLIRBuildIsTypeInteger, IntegerType);
DEFINE_IS_TYPE_OP(MLIRBuildIsTypeFixnum, FixnumType);
DEFINE_IS_TYPE_OP(MLIRBuildIsTypeBigInt, BigIntType);
DEFINE_IS_TYPE_OP(MLIRBuildIsTypeFloat, FloatType);

//===----------------------------------------------------------------------===//
// Target Info
//===----------------------------------------------------------------------===//

bool ModuleBuilder::isLikeMsvc() {
  auto triple = targetMachine->getTargetTriple();
  if (triple.getEnvironment() == llvm::Triple::EnvironmentType::MSVC)
    return true;
  if (triple.getOS() == llvm::Triple::OSType::Win32) return true;
  return false;
}

}  // namespace eir
}  // namespace lumen<|MERGE_RESOLUTION|>--- conflicted
+++ resolved
@@ -957,7 +957,6 @@
   return llvm::None;
 }
 
-<<<<<<< HEAD
 static Optional<Value> buildIntrinsicExit1Op(ModuleBuilder *modBuilder,
                                              Location loc,
                                              ArrayRef<Value> args) {
@@ -973,8 +972,6 @@
   return llvm::None;
 }
 
-=======
->>>>>>> c94715cf
 static Optional<Value> buildIntrinsicThrowOp(ModuleBuilder *modBuilder,
                                              Location loc,
                                              ArrayRef<Value> args) {
