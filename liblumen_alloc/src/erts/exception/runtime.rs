--- conflicted
+++ resolved
@@ -1,21 +1,6 @@
-<<<<<<< HEAD
 use core::num::TryFromIntError;
-use core::convert::TryFrom;
-=======
 use core::array::TryFromSliceError;
 use core::convert::TryFrom;
-use core::num::TryFromIntError;
-use core::result::Result;
-
-use crate::erts::exception::system::Alloc;
-use crate::erts::process::Process;
-use crate::erts::term::atom::{AtomError, EncodingError};
-use crate::erts::term::list::ImproperList;
-use crate::erts::term::pid;
-use crate::erts::term::{
-    atom_unchecked, index, BoolError, Term, TryIntoIntegerError, TypeError, TypedTerm,
-};
->>>>>>> 68a95f00
 
 use thiserror::Error;
 
@@ -124,17 +109,7 @@
     }
 }
 
-<<<<<<< HEAD
 impl From<TryFromIntError> for RuntimeException {
-=======
-impl From<pid::OutOfRange> for Exception {
-    fn from(_: pid::OutOfRange) -> Self {
-        badarg!()
-    }
-}
-
-impl From<TryFromIntError> for Exception {
->>>>>>> 68a95f00
     fn from(_: TryFromIntError) -> Self {
         super::badarg(location!())
     }
@@ -146,17 +121,13 @@
     }
 }
 
-<<<<<<< HEAD
-impl From<TypeError> for RuntimeException {
-=======
-impl From<TryFromSliceError> for Exception {
+impl From<TryFromSliceError> for RuntimeException {
     fn from(_: TryFromSliceError) -> Self {
-        badarg!()
+        super::badarg(location!())
     }
 }
 
-impl From<TypeError> for Exception {
->>>>>>> 68a95f00
+impl From<TypeError> for RuntimeException {
     fn from(_: TypeError) -> Self {
         super::badarg(location!())
     }
