--- conflicted
+++ resolved
@@ -4,13 +4,8 @@
 use core::ffi::c_void;
 use core::fmt::{self, Debug, Display, Write};
 use core::hash::{Hash, Hasher};
-<<<<<<< HEAD
-use core::mem;
+use core::mem::{self, size_of};
 use core::ptr::{self, NonNull};
-=======
-use core::mem::size_of;
-use core::ptr;
->>>>>>> 8a4b749d
 use core::slice;
 
 use alloc::sync::Arc;
@@ -31,13 +26,8 @@
     module: Atom,
     definition: Definition,
     arity: u8,
-<<<<<<< HEAD
-    /// Pointer to function entry.  When a closure is received over ETF, `code` may be `None`.
-    code: Option<NonNull<c_void>>,
-=======
     /// Pointer to function entry.  When a closure is received over ETF, this may be `None`.
-    native: Option<*const c_void>,
->>>>>>> 8a4b749d
+    native: Option<NonNull<c_void>>,
     env: [Term],
 }
 impl_dynamic_header!(Closure, Term::HEADER_CLOSURE);
@@ -63,13 +53,8 @@
             .unwrap();
         let (layout, _definition_offset) = layout.extend(Layout::new::<Definition>()).unwrap();
         let (layout, _arity_offset) = layout.extend(Layout::new::<usize>()).unwrap();
-<<<<<<< HEAD
-        let (layout, _code_offset) = layout
+        let (layout, _native_offset) = layout
             .extend(Layout::new::<Option<NonNull<c_void>>>())
-=======
-        let (layout, _native_offset) = layout
-            .extend(Layout::new::<Option<*const c_void>>())
->>>>>>> 8a4b749d
             .unwrap();
         layout.size()
     }
@@ -80,13 +65,8 @@
             .unwrap();
         let (layout, definition_offset) = layout.extend(Layout::new::<Definition>()).unwrap();
         let (layout, arity_offset) = layout.extend(Layout::new::<usize>()).unwrap();
-<<<<<<< HEAD
-        let (layout, code_offset) = layout
+        let (layout, native_offset) = layout
             .extend(Layout::new::<Option<NonNull<c_void>>>())
-=======
-        let (layout, native_offset) = layout
-            .extend(Layout::new::<Option<*const c_void>>())
->>>>>>> 8a4b749d
             .unwrap();
         let (layout, env_offset) = layout.extend(Layout::for_value(env)).unwrap();
 
@@ -125,11 +105,7 @@
         old_unique: OldUnique,
         unique: Unique,
         arity: Arity,
-<<<<<<< HEAD
-        code: Option<NonNull<c_void>>,
-=======
-        native: Option<*const c_void>,
->>>>>>> 8a4b749d
+        native: Option<NonNull<c_void>>,
         _creator: Creator,
         env_len: usize,
     ) -> AllocResult<Boxed<Self>>
@@ -150,11 +126,7 @@
         module: Atom,
         function: Atom,
         arity: Arity,
-<<<<<<< HEAD
-        code: Option<NonNull<c_void>>,
-=======
-        native: Option<*const c_void>,
->>>>>>> 8a4b749d
+        native: Option<NonNull<c_void>>,
     ) -> AllocResult<Boxed<Self>>
     where
         A: ?Sized + Heap,
@@ -169,11 +141,7 @@
         module: Atom,
         definition: Definition,
         arity: Arity,
-<<<<<<< HEAD
-        code: Option<NonNull<c_void>>,
-=======
-        native: Option<*const c_void>,
->>>>>>> 8a4b749d
+        native: Option<NonNull<c_void>>,
         env_len: usize,
     ) -> AllocResult<Boxed<Self>>
     where
@@ -198,15 +166,9 @@
             definition_ptr.write(definition);
             let arity_ptr = ptr.offset(closure_layout.arity_offset as isize) as *mut Arity;
             arity_ptr.write(arity);
-<<<<<<< HEAD
-            let code_ptr =
-                ptr.offset(closure_layout.code_offset as isize) as *mut Option<NonNull<c_void>>;
-            code_ptr.write(code);
-=======
             let native_ptr =
-                ptr.offset(closure_layout.native_offset as isize) as *mut Option<*const c_void>;
+                ptr.offset(closure_layout.native_offset as isize) as *mut Option<NonNull<c_void>>;
             native_ptr.write(native);
->>>>>>> 8a4b749d
             // Construct actual Closure reference
             Ok(Self::from_raw_parts::<Term>(ptr as *mut Term, env_len))
         }
@@ -219,11 +181,7 @@
         old_unique: OldUnique,
         unique: Unique,
         arity: Arity,
-<<<<<<< HEAD
-        code: Option<NonNull<c_void>>,
-=======
-        native: Option<*const c_void>,
->>>>>>> 8a4b749d
+        native: Option<NonNull<c_void>>,
         _creator: Creator,
         env: &[Term],
     ) -> AllocResult<Boxed<Self>>
@@ -244,11 +202,7 @@
         module: Atom,
         definition: Definition,
         arity: Arity,
-<<<<<<< HEAD
-        code: Option<NonNull<c_void>>,
-=======
-        native: Option<*const c_void>,
->>>>>>> 8a4b749d
+        native: Option<NonNull<c_void>>,
         env: &[Term],
     ) -> AllocResult<Boxed<Self>>
     where
@@ -275,15 +229,9 @@
             definition_ptr.write(definition);
             let arity_ptr = ptr.offset(closure_layout.arity_offset as isize) as *mut Arity;
             arity_ptr.write(arity);
-<<<<<<< HEAD
-            let code_ptr =
-                ptr.offset(closure_layout.code_offset as isize) as *mut Option<NonNull<c_void>>;
-            code_ptr.write(code);
-=======
             let native_ptr =
-                ptr.offset(closure_layout.native_offset as isize) as *mut Option<*const c_void>;
+                ptr.offset(closure_layout.native_offset as isize) as *mut Option<NonNull<c_void>>;
             native_ptr.write(native);
->>>>>>> 8a4b749d
             // Construct pointer to first env element
             let mut env_ptr = ptr.offset(closure_layout.env_offset as isize) as *mut Term;
             // Walk original slice of terms and copy them into new memory region,
@@ -311,8 +259,8 @@
         let module = self.module.clone();
         let definition = self.definition.clone();
         let arity = self.arity;
-        let code = self.code.clone();
-        Self::new_from_slice(heap, module, definition, arity as u8, code, &self.env)
+        let native = self.native.clone();
+        Self::new_from_slice(heap, module, definition, arity as u8, native, &self.env)
     }
 
     #[inline]
@@ -330,24 +278,13 @@
         &self.definition
     }
 
-<<<<<<< HEAD
     #[inline]
     pub fn callee(&self) -> Option<DynamicCallee> {
-        self.code
+        self.native
             .map(|nn| unsafe { mem::transmute::<*const c_void, DynamicCallee>(nn.as_ptr()) })
     }
 
-    pub fn code(&self) -> Code {
-        self.code
-            .map(|nn| unsafe { mem::transmute::<*const c_void, Code>(nn.as_ptr()) })
-            .unwrap_or_else(|| {
-                panic!(
-                    "{} does not have code associated with it",
-                    self.module_function_arity()
-                )
-            })
-=======
-    pub fn native(&self) -> *const c_void {
+    pub fn native(&self) -> NonNull<c_void> {
         self.native.unwrap_or_else(|| {
             panic!(
                 "{} does not have a native function associated with it",
@@ -358,23 +295,24 @@
 
     /// The `native` function needs to accept both the explicit arguments of `arity`, but also the
     /// implicit arguments of the captured environment.
+    ///
+    /// FIXME(pauls): The above is not true for generated code, so this requires review
     pub fn native_arity(&self) -> Arity {
         self.arity + self.env_len() as Arity
->>>>>>> 8a4b749d
     }
 
     pub fn frame(&self) -> Frame {
         Frame::from_definition(self.module, self.definition.clone(), self.arity, unsafe {
-            Native::from_ptr(self.native(), self.native_arity())
+            Native::from_ptr(self.native().as_ptr(), self.native_arity())
         })
     }
 
-    pub fn module_function_arity(&self) -> Arc<ModuleFunctionArity> {
-        Arc::new(ModuleFunctionArity {
+    pub fn module_function_arity(&self) -> ModuleFunctionArity {
+        ModuleFunctionArity {
             module: self.module,
             function: self.function(),
             arity: self.arity,
-        })
+        }
     }
 
     pub fn frame_with_arguments(
@@ -400,13 +338,8 @@
     }
 
     #[inline]
-<<<<<<< HEAD
-    pub fn code_address(&self) -> Option<usize> {
-        self.code.map(|nn| nn.as_ptr() as usize)
-=======
     pub fn native_address(&self) -> Option<usize> {
-        self.native.map(|ptr| ptr as usize)
->>>>>>> 8a4b749d
+        self.native.map(|nn| nn.as_ptr() as usize)
     }
 
     /// Returns the length of the closure environment in terms.
@@ -482,17 +415,7 @@
     where
         A: ?Sized + TermAlloc,
     {
-<<<<<<< HEAD
         self.clone_to(heap).map(|boxed| boxed.into())
-=======
-        let module = self.module.clone();
-        let definition = self.definition.clone();
-        let arity = self.arity;
-        let native = self.native.clone();
-        let ptr = Self::new_from_slice(heap, module, definition, arity as u8, native, &self.env)?;
-
-        Ok(ptr.into())
->>>>>>> 8a4b749d
     }
 
     fn size_in_words(&self) -> usize {
@@ -511,11 +434,7 @@
             .field("module", &self.module)
             .field("definition", &self.definition)
             .field("arity", &self.arity)
-<<<<<<< HEAD
-            .field("code", &self.code.map(|nn| nn.as_ptr()))
-=======
-            .field("native", &self.native)
->>>>>>> 8a4b749d
+            .field("native", &self.native.map(|nn| nn.as_ptr()))
             .field("env_len", &self.env.len())
             .field("env", &self.env.iter().copied().collect::<Vec<Term>>())
             .finish()
