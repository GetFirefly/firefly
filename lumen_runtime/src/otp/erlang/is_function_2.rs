// wasm32 proptest cannot be compiled at the same time as non-wasm32 proptest, so disable tests that
// use proptest completely for wasm32
//
// See https://github.com/rust-lang/cargo/issues/4866
#[cfg(all(not(target_arch = "wasm32"), test))]
mod test;

use std::convert::TryInto;

use liblumen_alloc::erts::exception;
use liblumen_alloc::erts::term::prelude::*;

use lumen_runtime_macros::native_implemented_function;

#[native_implemented_function(is_function/2)]
<<<<<<< HEAD
fn native(term: Term, arity: Term) -> exception::Result<Term> {
    let arity_arity: usize = arity.try_into()?;
=======
fn native(term: Term, arity: Term) -> exception::Result {
    let arity_arity: u8 = arity.try_into()?;
>>>>>>> 68a95f00

    Ok(term.decode()?.is_function_with_arity(arity_arity).into())
}<|MERGE_RESOLUTION|>--- conflicted
+++ resolved
@@ -13,13 +13,8 @@
 use lumen_runtime_macros::native_implemented_function;
 
 #[native_implemented_function(is_function/2)]
-<<<<<<< HEAD
 fn native(term: Term, arity: Term) -> exception::Result<Term> {
-    let arity_arity: usize = arity.try_into()?;
-=======
-fn native(term: Term, arity: Term) -> exception::Result {
     let arity_arity: u8 = arity.try_into()?;
->>>>>>> 68a95f00
 
     Ok(term.decode()?.is_function_with_arity(arity_arity).into())
 }