--- conflicted
+++ resolved
@@ -7,18 +7,16 @@
 pub fn make_maps() -> NativeModule {
     let mut native = NativeModule::new(Atom::try_from_str("maps").unwrap());
 
-<<<<<<< HEAD
     native.add_simple(Atom::try_from_str("merge").unwrap(), 2, |proc, args| {
         maps::merge_2::native(proc, args[0], args[1])
     });
 
     native.add_simple(Atom::try_from_str("is_key").unwrap(), 2, |proc, args| {
         maps::is_key_2::native(proc, args[0], args[1])
-=======
+    });
+
     native.add_simple(Atom::try_from_str("find").unwrap(), 2, |proc, args| {
-        assert!(args.len() == 2);
-        Ok(maps::find_2::native(proc, args[0], args[1]).unwrap())
->>>>>>> 67f201b8
+        maps::find_2::native(proc, args[0], args[1])
     });
 
     native.add_simple(Atom::try_from_str("get").unwrap(), 3, |proc, args| {
